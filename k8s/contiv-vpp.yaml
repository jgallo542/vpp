--- conflicted
+++ resolved
@@ -24,11 +24,8 @@
   contiv.conf: |-
     nodeToNodeTransport: vxlan
     useSRv6ForServices: false
-<<<<<<< HEAD
     useSRv6ForServiceFunctionChaining: false
-=======
     useDX6ForSrv6NodetoNodeTransport: false
->>>>>>> 3500fec0
     useTAPInterfaces: true
     tapInterfaceVersion: 2
     tapv2RxRingSize: 256
