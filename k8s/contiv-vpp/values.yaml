--- conflicted
+++ resolved
@@ -2,11 +2,8 @@
 contiv:
   nodeToNodeTransport: "vxlan"  # possible values: "vxlan", "srv6", "nooverlay"
   useSRv6ForServices: false
-<<<<<<< HEAD
   useSRv6ForServiceFunctionChaining: false
-=======
   useDX6ForSrv6NodetoNodeTransport: false
->>>>>>> 3500fec0
   useTAPInterfaces: true
   tapInterfaceVersion: 2
   tapv2RxRingSize: 256
