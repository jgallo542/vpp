--- conflicted
+++ resolved
@@ -90,7 +90,6 @@
 ./cri-install.sh --uninstall
 ```
 
-<<<<<<< HEAD
 #### stn-install.sh
 Contiv-VPP STN daemon installer / uninstaller, that can be used as follows:
 ```
@@ -101,8 +100,6 @@
 ./stn-install.sh --uninstall
 ```
 
-=======
->>>>>>> 82ecb2d5
 #### pull-images.sh
 This script can be used to pull the newest version of the `:latest` tag of all Docker images
 that Contiv-VPP plugin uses. This may be needed in case that you have already used Contiv-VPP plugin
