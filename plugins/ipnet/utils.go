// Copyright (c) 2018 Cisco and/or its affiliates.
//
// Licensed under the Apache License, Version 2.0 (the "License");
// you may not use this file except in compliance with the License.
// You may obtain a copy of the License at:
//
//     http://www.apache.org/licenses/LICENSE-2.0
//
// Unless required by applicable law or agreed to in writing, software
// distributed under the License is distributed on an "AS IS" BASIS,
// WITHOUT WARRANTIES OR CONDITIONS OF ANY KIND, either express or implied.
// See the License for the specific language governing permissions and
// limitations under the License.

package ipnet

import (
	"encoding/binary"
	"net"
	"strings"

	controller "github.com/contiv/vpp/plugins/controller/api"
	"github.com/ligato/vpp-agent/api/models/vpp/interfaces"
	nslinuxcalls "github.com/ligato/vpp-agent/plugins/linux/nsplugin/linuxcalls"
	"github.com/ligato/vpp-agent/plugins/vpp/binapi/vpp1904/vpe"
	"github.com/vishvananda/netlink"
)

const (
	ipv6AddrDelimiter = ":"

	// any IPv4 address
	ipv4AddrAny = "0.0.0.0"
	ipv4NetAny  = ipv4AddrAny + "/0"

	// any IPv6 address
	ipv6AddrAny = "::"
	ipv6NetAny  = ipv6AddrAny + "/0"

	// full prefixes for different IP address families
	ipv4FullPrefix = "/32"
	ipv6FullPrefix = "/128"

	// host prefixes
	ipv4HostPrefix = ipv4FullPrefix
	ipv6HostPrefix = ipv6FullPrefix
)

// getHostLinkIPs returns all IP addresses assigned to physical interfaces in the host
// network stack.
func (n *IPNet) getHostLinkIPs() (hostIPs []net.IP, err error) {
	// make sure we are in the default namespace
	nsCtx := nslinuxcalls.NewNamespaceMgmtCtx()
	nsRevert, err := n.LinuxNsPlugin.SwitchToNamespace(nsCtx, nil)
	if err != nil {
		n.Log.Error(err)
		return nil, err
	}
	defer nsRevert()

	// list all links
	links, err := netlink.LinkList()
	if err != nil {
		n.Log.Error("Unable to list host links:", err)
		return hostIPs, err
	}

	for _, l := range links {
		if !strings.HasPrefix(l.Attrs().Name, "lo") && !strings.HasPrefix(l.Attrs().Name, "docker") &&
			!strings.HasPrefix(l.Attrs().Name, "virbr") && !strings.HasPrefix(l.Attrs().Name, "vpp") {
			// not a virtual interface, list its IP addresses
			family := netlink.FAMILY_V4
			if n.ContivConf.GetIPAMConfig().UseIPv6 {
				family = netlink.FAMILY_V6
			}
			addrList, err := netlink.AddrList(l, family)
			if err != nil {
				n.Log.Error("Unable to list link IPs:", err)
				return hostIPs, err
			}
			// return all IPs
			for _, addr := range addrList {
				if family == netlink.FAMILY_V6 && addr.Scope == int(netlink.SCOPE_LINK) {
					// skip link-local IPv6 addresses
					continue
				}
				hostIPs = append(hostIPs, addr.IP)
			}
		}
	}
	return hostIPs, nil
}

// executeDebugCLI executes VPP CLI command
func (n *IPNet) executeDebugCLI(cmd string) (string, error) {
	n.Log.Infof("Executing debug CLI: %s", cmd)

	req := &vpe.CliInband{
		Cmd: cmd,
	}
	reply := &vpe.CliInbandReply{}

	err := n.govppCh.SendRequest(req).ReceiveReply(reply)

	if err != nil {
		n.Log.Error("Error by executing debug CLI:", err)
		return "", err
	}
	return string(reply.Reply), err
}

// hwAddrForNodeInterface generates hardware address for interface based on node ID.
func hwAddrForNodeInterface(nodeID uint32, prefix []byte) string {
	var res [6]byte
	copy(res[:], prefix)

	// the last four bytes are equal to nodeID
	binary.BigEndian.PutUint32(res[2:], nodeID)

	return net.HardwareAddr(res[:]).String()
}

// trimInterfaceName trims interface name to not exceed the given length limit.
func trimInterfaceName(ifName string, maxLen int) string {
	if len(ifName) > maxLen {
		return ifName[:maxLen]
	}
	return ifName
}

// combineAddrWithNet combines provided IP address with the mask from the provided network.
func combineAddrWithNet(addr net.IP, network *net.IPNet) *net.IPNet {
	if len(addr) == 0 {
		return nil
	}
	return &net.IPNet{IP: addr, Mask: network.Mask}
}

// ipNetToString convert IP network to string, also handling <nil> pointer.
func ipNetToString(ipNet *net.IPNet) string {
	if ipNet == nil {
		return ""
	}
	return ipNet.String()
}

// interfaceRxModeType returns interface rx-mode type from provided string.
func interfaceRxModeType(rxMode string) vpp_interfaces.Interface_RxMode_Type {
	switch rxMode {
	case "polling":
		return vpp_interfaces.Interface_RxMode_POLLING
	case "interrupt":
		return vpp_interfaces.Interface_RxMode_INTERRUPT
	case "adaptive":
		return vpp_interfaces.Interface_RxMode_ADAPTIVE
	default:
		return vpp_interfaces.Interface_RxMode_DEFAULT
	}
}

// isIPv6 returns true if the IP address is an IPv6 address, false otherwise.
func isIPv6(ip net.IP) bool {
	if ip == nil {
		return false
	}
	return strings.Contains(ip.String(), ipv6AddrDelimiter)
}

// hostPrefixForAF returns prefix length string to address a host
// for address family determined from given IP address.
func hostPrefixForAF(ip net.IP) string {
	if isIPv6(ip) {
		return ipv6HostPrefix
	}
	return ipv4HostPrefix
}

// fullPrefixForAF returns prefix length string to address fully prefixed
// IP address for address family determined from given IP address.
func fullPrefixForAF(ip net.IP) string {
	if isIPv6(ip) {
		return ipv6FullPrefix
	}
	return ipv4FullPrefix
}

// anyAddrForAF returns IP address identifying "any" node
// for address family determined from given IP address.
func anyAddrForAF(ip net.IP) string {
	if isIPv6(ip) {
		return ipv6AddrAny
	}
	return ipv4AddrAny
}

// anyNetAddrForAF returns address + prefix identifying "any" node
// for address family determined from given IP address (can be used e.g. for default routes).
func anyNetAddrForAF(ip net.IP) string {
	if isIPv6(ip) {
		return ipv6NetAny
	}
	return ipv4NetAny
}

<<<<<<< HEAD
// mergeConfiguration merges configuration from sourceConf to destConf.
func mergeConfiguration(destConf, sourceConf controller.KeyValuePairs) {
	if destConf == nil {
		return
	}
	for k, v := range sourceConf {
		destConf[k] = v
	}
}

// sliceContains returns true if provided slice contains provided value, false otherwise.
func sliceContains(slice []string, value string) bool {
	for _, i := range slice {
		if i == value {
			return true
		}
	}
	return false
}

// sliceAppendIfNotExists adds an item into the provided slice (if it does not already exists in the slice).
func sliceAppendIfNotExists(slice []string, value string) []string {
	if !sliceContains(slice, value) {
		slice = append(slice, value)
	}
	return slice
}

// sliceRemove removes an item from provided slice (if it exists in the slice).
func sliceRemove(slice []string, value string) []string {
	for i, val := range slice {
		if val == value {
			return append(slice[:i], slice[i+1:]...)
		}
	}
	return slice
=======
// addFullPrefixToIP creates from given IP address IPNet by applying full IP prefix.
// The full IP prefix used is determined from address family of given IP address.
func addFullPrefixToIP(ip net.IP) (*net.IPNet, error) {
	_, ipnet, err := net.ParseCIDR(ip.String() + fullPrefixForAF(ip))
	return ipnet, err
>>>>>>> 63288f88
}<|MERGE_RESOLUTION|>--- conflicted
+++ resolved
@@ -202,7 +202,13 @@
 	return ipv4NetAny
 }
 
-<<<<<<< HEAD
+// addFullPrefixToIP creates from given IP address IPNet by applying full IP prefix.
+// The full IP prefix used is determined from address family of given IP address.
+func addFullPrefixToIP(ip net.IP) (*net.IPNet, error) {
+	_, ipnet, err := net.ParseCIDR(ip.String() + fullPrefixForAF(ip))
+	return ipnet, err
+}
+
 // mergeConfiguration merges configuration from sourceConf to destConf.
 func mergeConfiguration(destConf, sourceConf controller.KeyValuePairs) {
 	if destConf == nil {
@@ -239,11 +245,4 @@
 		}
 	}
 	return slice
-=======
-// addFullPrefixToIP creates from given IP address IPNet by applying full IP prefix.
-// The full IP prefix used is determined from address family of given IP address.
-func addFullPrefixToIP(ip net.IP) (*net.IPNet, error) {
-	_, ipnet, err := net.ParseCIDR(ip.String() + fullPrefixForAF(ip))
-	return ipnet, err
->>>>>>> 63288f88
 }