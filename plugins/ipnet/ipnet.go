--- conflicted
+++ resolved
@@ -38,10 +38,7 @@
 	extifmodel "github.com/contiv/vpp/plugins/crd/handler/externalinterface/model"
 	"github.com/contiv/vpp/plugins/devicemanager"
 	"github.com/contiv/vpp/plugins/idalloc"
-<<<<<<< HEAD
-=======
 	"github.com/contiv/vpp/plugins/idalloc/idallocation"
->>>>>>> ce305ddf
 	"github.com/contiv/vpp/plugins/ipam"
 	podmodel "github.com/contiv/vpp/plugins/ksr/model/pod"
 	"github.com/contiv/vpp/plugins/nodesync"
@@ -420,8 +417,6 @@
 	return n.vxlanBVIInterfaceName(DefaultPodNetworkName)
 }
 
-<<<<<<< HEAD
-=======
 // GetOrAllocateVxlanVNI returns the allocated VXLAN VNI number for the given network.
 // Allocates a new VNI if not already allocated.
 func (n *IPNet) GetOrAllocateVxlanVNI(networkName string) (vni uint32, err error) {
@@ -486,7 +481,6 @@
 	return n.IDAlloc.ReleaseID(vrfPoolName, networkName)
 }
 
->>>>>>> ce305ddf
 // GetPodCustomIfNetworkName returns the name of custom network which should contain given
 // pod custom interface or error otherwise. This supports both type of pods, remote and local
 func (n *IPNet) GetPodCustomIfNetworkName(podID podmodel.ID, ifName string) (string, error) {
