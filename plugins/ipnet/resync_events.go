// Copyright (c) 2017 Cisco and/or its affiliates.
//
// Licensed under the Apache License, Version 2.0 (the "License");
// you may not use this file except in compliance with the License.
// You may obtain a copy of the License at:
//
//     http://www.apache.org/licenses/LICENSE-2.0
//
// Unless required by applicable law or agreed to in writing, software
// distributed under the License is distributed on an "AS IS" BASIS,
// WITHOUT WARRANTIES OR CONDITIONS OF ANY KIND, either express or implied.
// See the License for the specific language governing permissions and
// limitations under the License.

package ipnet

import (
	"github.com/contiv/vpp/plugins/contivconf"
	controller "github.com/contiv/vpp/plugins/controller/api"
	podmodel "github.com/contiv/vpp/plugins/ksr/model/pod"
	"github.com/ligato/vpp-agent/api/models/linux/l3"
	"github.com/ligato/vpp-agent/api/models/vpp/l3"
)

// Resync is called by Controller to handle event that requires full
// re-synchronization.
// For startup resync, resyncCount is 1. Higher counter values identify
// run-time resync.
func (n *IPNet) Resync(event controller.Event, kubeStateData controller.KubeStateData,
	resyncCount int, txn controller.ResyncOperations) error {
	var wasErr error

	// node <-> host, host -> pods
	err := n.configureVswitchConnectivity(event, txn)
	if err != nil {
		wasErr = err
		n.Log.Error(err)
	}

	// node <-> node
	err = n.otherNodesResync(txn)
	if err != nil {
		wasErr = err
		n.Log.Error(err)
	}

	// pods <-> vswitch
	if resyncCount == 1 {
		// refresh the map VPP interface logical name -> pod ID
		n.vppIfaceToPodMutex.Lock()
		n.vppIfaceToPod = make(map[string]podmodel.ID)
		for _, pod := range n.PodManager.GetLocalPods() {
			if n.IPAM.GetPodIP(pod.ID) == nil {
				continue
			}
			vppIfName, _ := n.podInterfaceName(pod)
			n.vppIfaceToPod[vppIfName] = pod.ID
		}
		n.vppIfaceToPodMutex.Unlock()
	}
	for _, pod := range n.PodManager.GetLocalPods() {
		if n.IPAM.GetPodIP(pod.ID) == nil {
			continue
		}
		// main pod connectivity
		config := n.podConnectivityConfig(pod)
		controller.PutAll(txn, config)

		// custom interfaces config
		config = n.podCustomIfsConfig(pod, true)
		controller.PutAll(txn, config)
	}

	n.Log.Infof("IPNet plugin internal state after RESYNC: %s",
		n.internalState.StateToString())
	return wasErr
}

// configureVswitchConnectivity configures base vSwitch VPP connectivity.
// Namely, it configures:
//  - physical NIC interfaces
//  - connectivity to the host stack (Linux)
//  - one route in VPP for every host interface
//  - one route in the host stack to direct traffic destined to pods via VPP
//  - one route in the host stack to direct traffic destined to services via VPP
//  - inter-VRF routing
//  - IP neighbor scanning
func (n *IPNet) configureVswitchConnectivity(event controller.Event, txn controller.ResyncOperations) error {
<<<<<<< HEAD
=======

>>>>>>> 0fed420c
	// configure physical NIC
	err := n.configureVswitchNICs(event, txn)
	if err != nil {
		n.Log.Error(err)
		return err
	}

	// configure vswitch to host connectivity
	err = n.configureVswitchHostConnectivity(txn)
	if err != nil {
		n.Log.Error(err)
		return err
	}

	if n.ContivConf.InSTNMode() {
		// configure STN connectivity
		n.configureSTNConnectivity(txn)
	}

	// configure VRF tables
	n.configureVrfTables(txn)

	// configure inter-VRF routing
	n.configureVswitchVrfRoutes(txn)

	// enable IP neighbor scanning (to clean up old ARP entries)
	if n.ContivConf.GetIPNeighborScanConfig().ScanIPNeighbors {
		key, ipneigh := n.enabledIPNeighborScan()
		txn.Put(key, ipneigh)
	}

	// enable packet trace if requested (should be used for debugging only)
	if !n.test && n.ContivConf.EnablePacketTrace() {
		n.executeDebugCLI("trace add dpdk-input 100000")
		n.executeDebugCLI("trace add virtio-input 100000")
	}

	// create localsid as receiving end for SRv6 encapsulated communication between 2 nodes
	if n.ContivConf.GetRoutingConfig().UseSRv6Interconnect {
		// create localsid with DT6 end function (decapsulate and lookup in POD VRF ipv6 table)
		// -SRv6 route ends in destination node's VPP
		// -used for pod-to-pod communication (further routing in destination node is done using ipv6)
		podSid := n.IPAM.SidForNodeToNodePodLocalsid(n.nodeIP)
		key, podLocalsid := n.srv6PodTunnelEgress(podSid)
		txn.Put(key, podLocalsid)

		// create localsid with DT6 end function (decapsulate and lookup in Main VRF ipv6 table)
		// -SRv6 route ends in destination node's VPP
		// -used for pod-to-other-node's-host communication (further routing in destination node is done using ipv6)
		hostSid := n.IPAM.SidForNodeToNodeHostLocalsid(n.nodeIP)
		key, hostLocalsid := n.srv6HostTunnelEgress(hostSid)
		txn.Put(key, hostLocalsid)

		// create localsid with base end function (ending of inner segment of srv6 segment list navigating packet)
		// -SRv6 route continues, this localsid is only inner segment end
		// -used i.e. in k8s services
		sid := n.IPAM.SidForServiceNodeLocalsid(n.nodeIP)
		key, innerLocalsid := n.srv6NodeToNodeSegmentEgress(sid)
		txn.Put(key, innerLocalsid)
	}

	return err
}

// configureVswitchNICs configures vswitch NICs - main NIC for node interconnect
// and other NICs optionally specified in the contiv plugin YAML configuration.
func (n *IPNet) configureVswitchNICs(event controller.Event, txn controller.ResyncOperations) error {
	// configure the main VPP NIC interface
	err := n.configureMainVPPInterface(event, txn)
	if err != nil {
		n.Log.Error(err)
		return err
	}

	// configure other interfaces that were configured in contiv plugin YAML configuration
	if len(n.ContivConf.GetOtherVPPInterfaces()) > 0 {
		n.Log.Debug("Configuring VPP for additional interfaces")
		err = n.configureOtherVPPInterfaces(txn)
		if err != nil {
			n.Log.Error(err)
			return err
		}
	}

	return nil
}

// configureMainVPPInterface configures the main NIC used for node interconnect on vswitch VPP.
func (n *IPNet) configureMainVPPInterface(event controller.Event, txn controller.ResyncOperations) error {
	// 1. Obtain the main interface name

	nicName := n.ContivConf.GetMainInterfaceName()
	if nicName != "" {
		n.Log.Info("Configuring physical NIC ", nicName)
	}

	// 2. Determine the node IP address

	var nicStaticIPs contivconf.IPsWithNetworks
	n.useDHCP = n.ContivConf.UseDHCP()
	if !n.useDHCP {
		nicStaticIPs = n.ContivConf.GetMainInterfaceConfiguredIPs()
		if len(nicStaticIPs) == 0 {
			nodeIP, nodeIPNet, err := n.IPAM.NodeIPAddress(n.NodeSync.GetNodeID())
			if err != nil {
				n.Log.Error("Unable to generate node IP address.")
				return err
			}
			nicStaticIPs = append(nicStaticIPs,
				&contivconf.IPWithNetwork{Address: nodeIP, Network: nodeIPNet})
		}
	} else {
		n.Log.Infof("Configuring %v to use DHCP", nicName)
	}
	if len(nicStaticIPs) > 0 {
		n.nodeIP = nicStaticIPs[0].Address
		n.nodeIPNet = nicStaticIPs[0].Network
		n.Log.Infof("Configuring %v to use %v", nicName, n.nodeIP)
	}
	if nodeIPv4Change, isNodeIPv4Change := event.(*NodeIPv4Change); isNodeIPv4Change {
		// this resync event has been triggered to process DHCP event
		n.nodeIP = nodeIPv4Change.NodeIP
		n.nodeIPNet = nodeIPv4Change.NodeIPNet
	}

	// 3. Publish the node IP address to other nodes

	var nodeIPs contivconf.IPsWithNetworks
	if len(n.nodeIP) > 0 {
		nodeIPs = append(nodeIPs, &contivconf.IPWithNetwork{Address: n.nodeIP, Network: n.nodeIPNet})
	}
	ipVersion := contivconf.IPv4
	if isIPv6(n.nodeIP) {
		ipVersion = contivconf.IPv6
	}
	n.NodeSync.PublishNodeIPs(nodeIPs, ipVersion)

	// 4. Configure the main interface

	if nicName != "" {
		// configure the physical NIC
		nicKey, nic := n.physicalInterface(nicName, nicStaticIPs)
		if n.useDHCP {
			// clear IP addresses
			nic.IpAddresses = []string{}
			nic.SetDhcpClient = true
			if !n.watchingDHCP {
				// start watching of DHCP notifications
				n.dhcpIndex.Watch("ipnet", n.handleDHCPNotification)
				n.watchingDHCP = true
			}
		}
		txn.Put(nicKey, nic)
	} else {
		// configure loopback instead of the physical NIC
		n.Log.Debug("Physical NIC not found, configuring loopback instead.")
		key, loopback := n.loopbackInterface(nicStaticIPs)
		txn.Put(key, loopback)
	}

	// 5. For 2NICs non-DHCP case, configure the default route from the configuration

	if !n.ContivConf.InSTNMode() && !n.useDHCP && nicName != "" {
		defaultGw := n.ContivConf.GetStaticDefaultGW()
		if len(defaultGw) > 0 {
			key, defaultRoute := n.defaultRoute(defaultGw, nicName)
			txn.Put(key, defaultRoute)
		}
	}
	return nil
}

// configureOtherVPPInterfaces configure all physical interfaces defined in the config but the main one.
func (n *IPNet) configureOtherVPPInterfaces(txn controller.ResyncOperations) error {
	for _, physicalIface := range n.ContivConf.GetOtherVPPInterfaces() {
		key, iface := n.physicalInterface(physicalIface.InterfaceName, physicalIface.IPs)
		iface.SetDhcpClient = physicalIface.UseDHCP
		txn.Put(key, iface)
	}
	return nil
}

// configureVswitchHostConnectivity configures vswitch VPP to Linux host interconnect.
func (n *IPNet) configureVswitchHostConnectivity(txn controller.ResyncOperations) (err error) {
	var key string

	// list all IPs assigned to host interfaces
	n.hostIPs, err = n.hostLinkIPsDump()
	if err != nil {
		return err
	}

	// configure interfaces between VPP and the host network stack
	if n.ContivConf.GetInterfaceConfig().UseTAPInterfaces {
		// TAP interface
		key, vppTAP := n.interconnectTapVPP()
		txn.Put(key, vppTAP)
		key, hostVPP := n.interconnectTapHost()
		txn.Put(key, hostVPP)
	} else {
		// veth + AF_PACKET
		key, afpacket := n.interconnectAfpacket()
		txn.Put(key, afpacket)
		key, vethHost := n.interconnectVethHost()
		txn.Put(key, vethHost)
		key, vethVPP := n.interconnectVethVpp()
		txn.Put(key, vethVPP)
	}

	// configure routes from VPP to the host
	var routesToHost map[string]*vpp_l3.Route
	if !n.ContivConf.InSTNMode() {
		routesToHost = n.routesToHost(n.IPAM.HostInterconnectIPInLinux())
	} else {
		routesToHost = n.routesToHost(n.nodeIP)
	}
	for key, route := range routesToHost {
		txn.Put(key, route)
	}

	// configure the route from the host to PODs
	var routeToPods *linux_l3.Route
	if !n.ContivConf.InSTNMode() {
		key, routeToPods = n.routePODsFromHost(n.IPAM.HostInterconnectIPInVPP())
	} else {
		key, routeToPods = n.routePODsFromHost(n.stnGwIPForHost())
	}
	txn.Put(key, routeToPods)

	// route from the host to k8s service range from the host
	if n.ContivConf.GetRoutingConfig().RouteServiceCIDRToVPP {
		var routeToServices *linux_l3.Route
		if !n.ContivConf.InSTNMode() {
			key, routeToServices = n.routeServicesFromHost(n.IPAM.HostInterconnectIPInVPP())
		} else {
			key, routeToServices = n.routeServicesFromHost(n.stnGwIPForHost())
		}
		txn.Put(key, routeToServices)
	}

	return nil
}

// configureSTNConnectivity configures vswitch VPP to operate in the STN mode.
func (n *IPNet) configureSTNConnectivity(txn controller.ResyncOperations) {
	if len(n.nodeIP) > 0 {
		// STN rule
		if n.ContivConf.GetSTNConfig().STNVersion == 2 {
			key, stnrule := n.ipRedirectRule()
			txn.Put(key, stnrule)
		} else {
			key, stnrule := n.stnRule()
			txn.Put(key, stnrule)
		}

		if !n.ContivConf.GetIPAMConfig().UseIPv6 {
			// proxy ARP for ARP requests from the host
			key, proxyarp := n.proxyArpForSTNGateway()
			txn.Put(key, proxyarp)
		} else {
			// For IPv6, we assign /127 subnet to the stolen interface
			// and set the other IP from that subnet as the gateway IP for Linux.
			// The original subnet is routed towards VPP.

			// linux static ARP mapping the gateway IP to VPP MAC address
			key, arp := n.staticArpForSTNGateway()
			txn.Put(key, arp)

			// linux route pointing the original subnet of the stolen interface towards VPP
			key, route := n.routeToOriginalSTNSubnet()
			txn.Put(key, route)
		}

		// VPP ARP entry for the host interface
		if n.ContivConf.GetSTNConfig().STNVersion == 2 {
			key, arp := n.staticArpForSTNHostInterface()
			txn.Put(key, arp)
		}
	}

	// STN routes
	stnRoutesVPP := n.stnRoutesForVPP()
	for key, route := range stnRoutesVPP {
		txn.Put(key, route)
	}
	stnRoutesHost := n.stnRoutesForHost()
	for key, route := range stnRoutesHost {
		txn.Put(key, route)
	}
}

<<<<<<< HEAD
// configureVrfTables configures VRF tables
func (n *IPNet) configureVrfTables(txn controller.ResyncOperations) {
	tables := n.vrfMainTables() // main vrf is by default 0 and tables with vrf id 0 are created automatically -> setting it up for possibly overridden values and for vrf table label uniformity
	for key, table := range tables {
		txn.Put(key, table)
	}

	tables = n.vrfTablesForPods()
=======
// configureVrfTables configures non-default VRF tables (currently only for pods).
func (n *IPNet) configureVrfTables(txn controller.ResyncOperations) {
	tables := n.vrfTablesForPods()
>>>>>>> 0fed420c
	for key, table := range tables {
		txn.Put(key, table)
	}
}

// configureVswitchVrfRoutes configures inter-VRF routing
func (n *IPNet) configureVswitchVrfRoutes(txn controller.ResyncOperations) {
	// routes from main towards POD VRF: PodSubnet + VPPHostSubnet
	routes := n.routesMainToPodVRF()
	for key, route := range routes {
		txn.Put(key, route)
	}

	// routes from POD towards main VRF: default route + VPPHostNetwork
	routes = n.routesPodToMainVRF()
	for key, route := range routes {
		txn.Put(key, route)
	}

	// add DROP routes into POD VRF to avoid loops: the same routes that point
	// from main VRF to POD VRF are installed into POD VRF as DROP, to not go back
	// into the main VRF via default route in case that PODs are not reachable
	routes = n.dropRoutesIntoPodVRF()
	for key, route := range routes {
		txn.Put(key, route)
	}
}

// otherNodesResync re-synchronizes connectivity to other nodes.
func (n *IPNet) otherNodesResync(txn controller.ResyncOperations) error {
	// collect other node IDs and configuration for connectivity with each of them
	for _, node := range n.NodeSync.GetAllNodes() {
		// ignore for this node
		if node.Name == n.ServiceLabel.GetAgentLabel() {
			continue
		}

		// collect configuration for node connectivity
		if nodeHasIPAddress(node) {
			// generate configuration
			nodeConnectConfig, err := n.nodeConnectivityConfig(node)
			if err != nil {
				// treat as warning
				n.Log.Warnf("Failed to configure connectivity to node ID=%d: %v",
					node.ID, err)
				continue
			}
			for key, value := range nodeConnectConfig {
				txn.Put(key, value)
			}
		}
	}

	if !n.ContivConf.GetRoutingConfig().UseNoOverlay {
		// bridge domain with VXLAN interfaces

		// bridge domain
		key, bd := n.vxlanBridgeDomain()
		txn.Put(key, bd)

		// BVI interface
		key, vxlanBVI, err := n.vxlanBVILoopback()
		if err != nil {
			n.Log.Error(err)
			return err
		}
		txn.Put(key, vxlanBVI)
	}

	// loopback with the gateway IP address for PODs. Also used as the unnumbered IP for the POD facing interfaces.
	key, lo := n.podGwLoopback()
	txn.Put(key, lo)

	return nil
}<|MERGE_RESOLUTION|>--- conflicted
+++ resolved
@@ -86,10 +86,6 @@
 //  - inter-VRF routing
 //  - IP neighbor scanning
 func (n *IPNet) configureVswitchConnectivity(event controller.Event, txn controller.ResyncOperations) error {
-<<<<<<< HEAD
-=======
-
->>>>>>> 0fed420c
 	// configure physical NIC
 	err := n.configureVswitchNICs(event, txn)
 	if err != nil {
@@ -381,7 +377,6 @@
 	}
 }
 
-<<<<<<< HEAD
 // configureVrfTables configures VRF tables
 func (n *IPNet) configureVrfTables(txn controller.ResyncOperations) {
 	tables := n.vrfMainTables() // main vrf is by default 0 and tables with vrf id 0 are created automatically -> setting it up for possibly overridden values and for vrf table label uniformity
@@ -390,11 +385,6 @@
 	}
 
 	tables = n.vrfTablesForPods()
-=======
-// configureVrfTables configures non-default VRF tables (currently only for pods).
-func (n *IPNet) configureVrfTables(txn controller.ResyncOperations) {
-	tables := n.vrfTablesForPods()
->>>>>>> 0fed420c
 	for key, table := range tables {
 		txn.Put(key, table)
 	}
