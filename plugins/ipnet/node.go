// Copyright (c) 2018 Cisco and/or its affiliates.
//
// Licensed under the Apache License, Version 2.0 (the "License");
// you may not use this file except in compliance with the License.
// You may obtain a copy of the License at:
//
//     http://www.apache.org/licenses/LICENSE-2.0
//
// Unless required by applicable law or agreed to in writing, software
// distributed under the License is distributed on an "AS IS" BASIS,
// WITHOUT WARRANTIES OR CONDITIONS OF ANY KIND, either express or implied.
// See the License for the specific language governing permissions and
// limitations under the License.

package ipnet

import (
	"fmt"
	"net"

	"github.com/contiv/vpp/plugins/contivconf"
	controller "github.com/contiv/vpp/plugins/controller/api"
	"github.com/contiv/vpp/plugins/nodesync"
	"github.com/gogo/protobuf/proto"
	"github.com/ligato/cn-infra/idxmap"
	"github.com/ligato/vpp-agent/api/models/vpp/interfaces"
	"github.com/ligato/vpp-agent/api/models/vpp/l2"
	"github.com/ligato/vpp-agent/api/models/vpp/l3"
	"github.com/ligato/vpp-agent/api/models/vpp/srv6"
	"github.com/ligato/vpp-agent/pkg/models"
)

/* Main VPP interface */
const (
	loopbackNICLogicalName = "loopbackNIC" // logical name of the loopback interface configured instead of physical NICs
)

/* VXLANs */
const (
	// VXLAN Network Identifier (or VXLAN Segment ID)
	vxlanVNI = 10

	// as VXLAN tunnels are added to a BD, they must be configured with the same
	// and non-zero Split Horizon Group (SHG) number. Otherwise, flood packet may
	// loop among servers with the same VXLAN segment because VXLAN tunnels are fully
	// meshed among servers.
	vxlanSplitHorizonGroup = 1

	// VxlanBVIInterfaceName is the name of the VXLAN BVI interface.
	VxlanBVIInterfaceName = "vxlanBVI"

	// podGwLoopbackInterfaceName is the name of the POD gateway loopback interface.
	podGwLoopbackInterfaceName = "podGwLoop"

	// name of the VXLAN bridge domain
	vxlanBDName = "vxlanBD"
)

// prefix for the hardware address of VXLAN interfaces
var vxlanBVIHwAddrPrefix = []byte{0x12, 0x2b}

/********************** Node Connectivity Configuration ***********************/

// fullNodeConnectivityConfig return full configuration used to connect this node with the given other node.
func (n *IPNet) fullNodeConnectivityConfig(node *nodesync.Node) (config controller.KeyValuePairs, err error) {
	config, err = n.initialPartOfNodeConnectivityConfig(node)
	if err != nil {
		return config, err
	}

	additionalConfig, err := n.partialNodeConnectivityConfig(node)
	if err != nil {
		return config, err
	}
	n.mergeConfiguration(config, additionalConfig)

	return config, nil
}

// initialPartOfNodeConnectivityConfig provides partial configuration for node-to-node connectivity that should be applied/removed
// only in cases of assigning/removing node IP for remote node.
func (n *IPNet) initialPartOfNodeConnectivityConfig(node *nodesync.Node) (config controller.KeyValuePairs, err error) {
	config = make(controller.KeyValuePairs)

	// configuration for VXLAN tunnel
	if n.ContivConf.GetRoutingConfig().NodeToNodeTransport == contivconf.VXLANTransport && len(n.nodeIP) > 0 {
		// VXLAN interface
		var nodeIP net.IP
		if len(node.VppIPAddresses) > 0 {
			nodeIP = node.VppIPAddresses[0].Address
		} else {
			var err error
			nodeIP, err = n.otherNodeIP(node.ID)
			if err != nil {
				n.Log.Error(err)
				return config, err
			}
		}
		key, vxlanIf := n.vxlanIfToOtherNode(node.ID, nodeIP)
		config[key] = vxlanIf

		// ARP entry for the IP address on the opposite side
		vxlanIP, _, err := n.IPAM.VxlanIPAddress(node.ID)
		if err != nil {
			n.Log.Error(err)
			return config, err
		}
		key, vxlanArp := n.vxlanArpEntry(node.ID, vxlanIP)
		config[key] = vxlanArp

		// L2 FIB for the hardware address on the opposite side
		key, vxlanFib := n.vxlanFibEntry(node.ID)
		config[key] = vxlanFib
	}

	return config, nil
}

// nodeHasIPAddress returns true if the given node has at least one VPP and one management IP address assigned.
func nodeHasIPAddress(node *nodesync.Node) bool {
	return node != nil && (len(node.VppIPAddresses) > 0 && len(node.MgmtIPAddresses) > 0)
}

// partialNodeConnectivityConfig returns partial configuration for node-to-node connectivity. This configuration contains
// the full node-to-node connectivity configuration as provided by fullNodeConnectivityConfig(...) except of the configuration
// related exclusively to the remote-node's IP application/removal event.
func (n *IPNet) partialNodeConnectivityConfig(node *nodesync.Node) (config controller.KeyValuePairs, err error) {
	config = make(controller.KeyValuePairs)

	// compute other node's IP address
	otherNodeIP, computeErr := n.otherNodeIP(node.ID)
	if computeErr != nil {
		n.Log.Error(computeErr)
		return config, computeErr
	}

	// compute nexthop address for routes to other node
	var nextHop net.IP
	switch n.ContivConf.GetRoutingConfig().NodeToNodeTransport {
	case contivconf.SRv6Transport:
		fallthrough // use NoOverlayTransport for other variables
	case contivconf.NoOverlayTransport:
		// route traffic destined to the other node directly
		if len(node.VppIPAddresses) > 0 {
			nextHop = node.VppIPAddresses[0].Address
		} else {
			nextHop = otherNodeIP
		}
	case contivconf.VXLANTransport:
		// route traffic destined to the other node via VXLANs
		vxlanNextHop, _, err := n.IPAM.VxlanIPAddress(node.ID)
		if err != nil {
			n.Log.Error(err)
			return config, err
		}
		nextHop = vxlanNextHop
	}

	// route to pods of the other node
	if !n.ContivConf.GetIPAMConfig().UseExternalIPAM { // skip in case that external IPAM is in use
		podsCfg, err := n.connectivityToOtherNodePods(node.ID, otherNodeIP, nextHop)
		if err != nil {
			n.Log.Error(err)
			return config, err
		}
		n.mergeConfiguration(config, podsCfg)
	}

	// route to the host stack of the other node
	hostStackCfg, err := n.connectivityToOtherNodeHostStack(node.ID, otherNodeIP, nextHop)
	if err != nil {
		n.Log.Error(err)
		return config, err
	}
	n.mergeConfiguration(config, hostStackCfg)

	// route to management IPs of the other node
	mgmIPConf, err := n.connectivityToOtherNodeManagementIPAddresses(node, otherNodeIP, nextHop)
	if err != nil {
		n.Log.Error(err)
		return config, err
	}
	n.mergeConfiguration(config, mgmIPConf)

	return config, nil
}

/*********************************** DHCP *************************************/

var (
	// variable used only in the context of go routines running handleDHCPNotification
	lastDHCPLease *vpp_interfaces.DHCPLease
)

// handleDHCPNotifications handles DHCP state change notifications
func (n *IPNet) handleDHCPNotification(notif idxmap.NamedMappingGenericEvent) {
	n.Log.Info("DHCP notification received")

	// check for validity of the DHCP event
	if notif.Del {
		lastDHCPLease = nil
		n.Log.Info("Ignoring event of removed DHCP lease")
		return
	}
	if !n.useDHCP {
		n.Log.Info("Ignoring DHCP event, dynamic IP address assignment is disabled")
		return
	}
	if notif.Value == nil {
		n.Log.Warn("DHCP notification metadata is empty")
		return
	}
	dhcpLease, isDHCPLease := notif.Value.(*vpp_interfaces.DHCPLease)
	if !isDHCPLease {
		n.Log.Warn("Received invalid DHCP notification")
		return
	}
	if dhcpLease.InterfaceName != n.ContivConf.GetMainInterfaceName() {
		n.Log.Debugf("DHCP notification for a non-main interface (%s)",
			dhcpLease.InterfaceName)
		return
	}
	if proto.Equal(dhcpLease, lastDHCPLease) {
		// nothing has really changed, ignore
		n.Log.Info("Ignoring DHCP event - this lease was already processed")
		return
	}
	lastDHCPLease = dhcpLease

	// parse DHCP lease fields
	hostAddr, hostNet, defaultGw, err := n.parseDHCPLease(dhcpLease)
	if err != nil {
		return
	}

	// push event into the event loop
	n.EventLoop.PushEvent(&NodeIPv4Change{
		NodeIP:    hostAddr,
		NodeIPNet: hostNet,
		DefaultGw: defaultGw,
	})
	n.Log.Infof("Sent NodeIPv4Change event to the event loop for DHCP lease: %+v", *dhcpLease)
}

// parseDHCPLease parses fields of a DHCP lease.
func (n *IPNet) parseDHCPLease(lease *vpp_interfaces.DHCPLease) (hostAddr net.IP, hostNet *net.IPNet, defaultGw net.IP, err error) {
	// parse IP address of the default gateway
	if lease.RouterIpAddress != "" {
		defaultGw, _, err = net.ParseCIDR(lease.RouterIpAddress)
		if err != nil {
			n.Log.Errorf("Failed to parse DHCP route IP address: %v", err)
			return
		}
	}

	// parse host IP address and network
	if lease.HostIpAddress != "" {
		hostAddr, hostNet, err = net.ParseCIDR(lease.HostIpAddress)
		if err != nil {
			n.Log.Errorf("Failed to parse DHCP host IP address: %v", err)
			return
		}
	}
	return
}

/*********************** Global vswitch configuration *************************/

// enabledIPNeighborScan returns configuration for enabled IP neighbor scanning
// (used to clean up old ARP entries).
func (n *IPNet) enabledIPNeighborScan() (key string, config *vpp_l3.IPScanNeighbor) {
	ipScanConfig := n.ContivConf.GetIPNeighborScanConfig()
	config = &vpp_l3.IPScanNeighbor{
		Mode:           vpp_l3.IPScanNeighbor_IPv4,
		ScanInterval:   uint32(ipScanConfig.IPNeighborScanInterval),
		StaleThreshold: uint32(ipScanConfig.IPNeighborStaleThreshold),
	}
	key = vpp_l3.IPScanNeighborKey()
	return key, config
}

/************************************ NICs ************************************/

// physicalInterface returns configuration for physical interface - either the main interface
// connecting node with the rest of the cluster or an extra physical interface requested
// in the config file.
func (n *IPNet) physicalInterface(name string, ips contivconf.IPsWithNetworks) (key string, config *vpp_interfaces.Interface) {
	ifConfig := n.ContivConf.GetInterfaceConfig()
	iface := &vpp_interfaces.Interface{
		Name:    name,
		Type:    vpp_interfaces.Interface_DPDK,
		Enabled: true,
		Vrf:     n.ContivConf.GetRoutingConfig().MainVRFID,
	}
	for _, ip := range ips {
		iface.IpAddresses = append(iface.IpAddresses, ipNetToString(combineAddrWithNet(ip.Address, ip.Network)))
	}
	if n.ContivConf.UseVmxnet3() {
		iface.Type = vpp_interfaces.Interface_VMXNET3_INTERFACE
		if ifConfig.Vmxnet3RxRingSize != 0 && ifConfig.Vmxnet3TxRingSize != 0 {
			iface.GetVmxNet3().RxqSize = uint32(ifConfig.Vmxnet3RxRingSize)
			iface.GetVmxNet3().TxqSize = uint32(ifConfig.Vmxnet3TxRingSize)
		}
	}
	if interfaceRxModeType(ifConfig.InterfaceRxMode) != vpp_interfaces.Interface_RxModeSettings_DEFAULT {
		iface.RxModeSettings = &vpp_interfaces.Interface_RxModeSettings{
			RxMode: interfaceRxModeType(ifConfig.InterfaceRxMode),
		}
	}
	key = vpp_interfaces.InterfaceKey(name)
	return key, iface
}

// loopbackInterface returns configuration for loopback created when no physical interfaces
// are configured.
func (n *IPNet) loopbackInterface(ips contivconf.IPsWithNetworks) (key string, config *vpp_interfaces.Interface) {
	iface := &vpp_interfaces.Interface{
		Name:    loopbackNICLogicalName,
		Type:    vpp_interfaces.Interface_SOFTWARE_LOOPBACK,
		Enabled: true,
		Vrf:     n.ContivConf.GetRoutingConfig().MainVRFID,
	}
	for _, ip := range ips {
		iface.IpAddresses = append(iface.IpAddresses, ipNetToString(combineAddrWithNet(ip.Address, ip.Network)))
	}
	key = vpp_interfaces.InterfaceKey(loopbackNICLogicalName)
	return key, iface
}

// defaultRoute return configuration for default route connecting the node with the outside world.
func (n *IPNet) defaultRoute(gwIP net.IP, outIfName string) (key string, config *vpp_l3.Route) {
	route := &vpp_l3.Route{
		DstNetwork:        anyNetAddrForAF(gwIP),
		NextHopAddr:       gwIP.String(),
		OutgoingInterface: outIfName,
		VrfId:             n.ContivConf.GetRoutingConfig().MainVRFID,
	}
	key = vpp_l3.RouteKey(route.VrfId, route.DstNetwork, route.NextHopAddr)
	return key, route
}

/************************************ VRFs ************************************/

// vrfMainTables returns main VRF tables (each for each sub-address family (SAFI), e.g. IPv4, IPv6)
func (n *IPNet) vrfMainTables() map[string]*vpp_l3.VrfTable {
	tables := make(map[string]*vpp_l3.VrfTable)
	routingCfg := n.ContivConf.GetRoutingConfig()

	// Note: we are not ignoring setting up vrf table in case of zero vrf id (vrf table is created automatically) to get uniform vrf table labeling in all cases
	n.vrfTable(routingCfg.MainVRFID, vpp_l3.VrfTable_IPV4, "mainVRF", tables) // TODO: Is IPv4 VRF table needed always? Disable it for some configuration combinations (e.g. IPv6 only mode)?
	if n.ContivConf.GetIPAMConfig().UseIPv6 ||
		n.ContivConf.GetRoutingConfig().UseSRv6ForServices ||
		n.ContivConf.GetRoutingConfig().NodeToNodeTransport == contivconf.SRv6Transport {
		n.vrfTable(routingCfg.MainVRFID, vpp_l3.VrfTable_IPV6, "mainVRF", tables)
	}

	return tables
}

// vrfTablesForPods returns VRF tables for networking between pods.
func (n *IPNet) vrfTablesForPods() map[string]*vpp_l3.VrfTable {
	tables := make(map[string]*vpp_l3.VrfTable)
	routingCfg := n.ContivConf.GetRoutingConfig()

	n.vrfTable(routingCfg.PodVRFID, vpp_l3.VrfTable_IPV4, "podVRF", tables) // TODO: Is IPv4 VRF table needed always? Disable it for some configuration combinations (e.g. IPv6 only mode)?
	if n.ContivConf.GetIPAMConfig().UseIPv6 ||
		n.ContivConf.GetRoutingConfig().UseSRv6ForServices ||
		n.ContivConf.GetRoutingConfig().NodeToNodeTransport == contivconf.SRv6Transport {
		n.vrfTable(routingCfg.PodVRFID, vpp_l3.VrfTable_IPV6, "podVRF", tables)
	}

	return tables
}

// vrfTable creates configuration for VRF table and adds it to the tables <tables>
func (n *IPNet) vrfTable(vrfID uint32, protocol vpp_l3.VrfTable_Protocol, label string, tables map[string]*vpp_l3.VrfTable) {
	n.Log.Infof("Creating VRF table configuration: vrfID=%v, protocol=%v, label(without protocol)=%v", vrfID, protocol, label)

	// creating vrf config
	protocolStr := "IPv4"
	if protocol == vpp_l3.VrfTable_IPV6 {
		protocolStr = "IPv6"
	}
	vrf := &vpp_l3.VrfTable{
		Id:       vrfID,
		Protocol: protocol,
		Label:    label + "-" + protocolStr,
	}

	// adding it to tables
	key := vpp_l3.VrfTableKey(vrf.Id, vrf.Protocol)
	tables[key] = vrf
}

// routesPodToMainVRF returns non-drop routes from Pod VRF to Main VRF.
func (n *IPNet) routesPodToMainVRF() map[string]*vpp_l3.Route {
	routes := make(map[string]*vpp_l3.Route)
	routingCfg := n.ContivConf.GetRoutingConfig()

	// by default to go from Pod VRF via Main VRF
	r1 := &vpp_l3.Route{
		Type:        vpp_l3.Route_INTER_VRF,
		DstNetwork:  anyNetAddrForAF(n.IPAM.PodGatewayIP()),
		VrfId:       routingCfg.PodVRFID,
		ViaVrfId:    routingCfg.MainVRFID,
		NextHopAddr: anyAddrForAF(n.IPAM.PodGatewayIP()),
	}
	r1Key := vpp_l3.RouteKey(r1.VrfId, r1.DstNetwork, r1.NextHopAddr)
	routes[r1Key] = r1

	if n.ContivConf.GetRoutingConfig().NodeToNodeTransport == contivconf.VXLANTransport {
		// host network (this node) routed from Pod VRF via Main VRF
		// (only needed for overly mode (VXLAN), to have better prefix match so that the drop route is not in effect)
		r2 := &vpp_l3.Route{
			Type:        vpp_l3.Route_INTER_VRF,
			DstNetwork:  n.IPAM.HostInterconnectSubnetThisNode().String(),
			VrfId:       routingCfg.PodVRFID,
			ViaVrfId:    routingCfg.MainVRFID,
			NextHopAddr: anyAddrForAF(n.IPAM.HostInterconnectSubnetThisNode().IP),
		}
		r2Key := vpp_l3.RouteKey(r2.VrfId, r2.DstNetwork, r2.NextHopAddr)
		routes[r2Key] = r2
	}

	return routes
}

// routesMainToPodVRF returns non-drop routes from Main VRF to Pod VRF.
func (n *IPNet) routesMainToPodVRF() map[string]*vpp_l3.Route {
	routes := make(map[string]*vpp_l3.Route)
	routingCfg := n.ContivConf.GetRoutingConfig()

	if n.ContivConf.GetRoutingConfig().NodeToNodeTransport == contivconf.VXLANTransport {
		// pod subnet (all nodes) routed from Main VRF via Pod VRF (to go via VXLANs)
		r1 := &vpp_l3.Route{
			Type:        vpp_l3.Route_INTER_VRF,
			DstNetwork:  n.IPAM.PodSubnetAllNodes().String(),
			VrfId:       routingCfg.MainVRFID,
			ViaVrfId:    routingCfg.PodVRFID,
			NextHopAddr: anyAddrForAF(n.IPAM.PodSubnetAllNodes().IP),
		}
		r1Key := vpp_l3.RouteKey(r1.VrfId, r1.DstNetwork, r1.NextHopAddr)
		routes[r1Key] = r1

		// host network (all nodes) routed from Main VRF via Pod VRF (to go via VXLANs)
		r2 := &vpp_l3.Route{
			Type:        vpp_l3.Route_INTER_VRF,
			DstNetwork:  n.IPAM.HostInterconnectSubnetAllNodes().String(),
			VrfId:       routingCfg.MainVRFID,
			ViaVrfId:    routingCfg.PodVRFID,
			NextHopAddr: anyAddrForAF(n.IPAM.HostInterconnectSubnetAllNodes().IP),
		}
		r2Key := vpp_l3.RouteKey(r2.VrfId, r2.DstNetwork, r2.NextHopAddr)
		routes[r2Key] = r2
	} else {
		// pod subnet (this node only) routed from Main VRF to Pod VRF
		r1 := &vpp_l3.Route{
			Type:        vpp_l3.Route_INTER_VRF,
			DstNetwork:  n.IPAM.PodSubnetThisNode().String(),
			VrfId:       routingCfg.MainVRFID,
			ViaVrfId:    routingCfg.PodVRFID,
			NextHopAddr: anyAddrForAF(n.IPAM.PodSubnetThisNode().IP),
		}
		r1Key := vpp_l3.RouteKey(r1.VrfId, r1.DstNetwork, r1.NextHopAddr)
		routes[r1Key] = r1
	}

	if n.ContivConf.GetIPAMConfig().UseIPv6 {
		// service subnet routed from Main VRF to Pod VRF
		r1 := &vpp_l3.Route{
			Type:        vpp_l3.Route_INTER_VRF,
			DstNetwork:  n.IPAM.ServiceNetwork().String(),
			VrfId:       routingCfg.MainVRFID,
			ViaVrfId:    routingCfg.PodVRFID,
			NextHopAddr: anyAddrForAF(n.IPAM.ServiceNetwork().IP),
		}
		r1Key := vpp_l3.RouteKey(r1.VrfId, r1.DstNetwork, r1.NextHopAddr)
		routes[r1Key] = r1
	}

	return routes
}

// dropRoutesIntoPodVRF returns drop routes for Pod VRF.
func (n *IPNet) dropRoutesIntoPodVRF() map[string]*vpp_l3.Route {
	routes := make(map[string]*vpp_l3.Route)
	routingCfg := n.ContivConf.GetRoutingConfig()

	if n.ContivConf.GetIPAMConfig().UseIPv6 {
		// drop packets destined to service subnet with no more specific routes
		r1 := n.dropRoute(routingCfg.PodVRFID, n.IPAM.ServiceNetwork())
		r1Key := vpp_l3.RouteKey(r1.VrfId, r1.DstNetwork, r1.NextHopAddr)
		routes[r1Key] = r1
	}

	if n.ContivConf.GetRoutingConfig().NodeToNodeTransport == contivconf.VXLANTransport {
		// drop packets destined to pods no longer deployed
		r1 := n.dropRoute(routingCfg.PodVRFID, n.IPAM.PodSubnetAllNodes())
		r1Key := vpp_l3.RouteKey(r1.VrfId, r1.DstNetwork, r1.NextHopAddr)
		routes[r1Key] = r1

		// drop packets destined to nodes no longer deployed
		r2 := n.dropRoute(routingCfg.PodVRFID, n.IPAM.HostInterconnectSubnetAllNodes())
		r2Key := vpp_l3.RouteKey(r2.VrfId, r2.DstNetwork, r2.NextHopAddr)
		routes[r2Key] = r2
	}

	return routes
}

// dropRoute is a helper method to construct drop route.
func (n *IPNet) dropRoute(vrfID uint32, dstAddr *net.IPNet) *vpp_l3.Route {
	return &vpp_l3.Route{
		Type:        vpp_l3.Route_DROP,
		DstNetwork:  dstAddr.String(),
		VrfId:       vrfID,
		NextHopAddr: anyAddrForAF(dstAddr.IP),
	}
}

// podGwLoopback returns configuration of the loopback interface used in the POD VRF
// to respond on POD gateway IP address.
func (n *IPNet) podGwLoopback() (key string, config *vpp_interfaces.Interface) {
	lo := &vpp_interfaces.Interface{
		Name:        podGwLoopbackInterfaceName,
		Type:        vpp_interfaces.Interface_SOFTWARE_LOOPBACK,
		Enabled:     true,
		IpAddresses: []string{ipNetToString(combineAddrWithNet(n.IPAM.PodGatewayIP(), n.IPAM.PodSubnetThisNode()))},
		Vrf:         n.ContivConf.GetRoutingConfig().PodVRFID,
	}
	key = vpp_interfaces.InterfaceKey(lo.Name)
	return key, lo
}

/************************** Bridge Domain with VXLANs **************************/

// vxlanBVILoopback returns configuration of the loopback interfaces acting as BVI
// for the bridge domain with VXLAN interfaces.
func (n *IPNet) vxlanBVILoopback() (key string, config *vpp_interfaces.Interface, err error) {
	vxlanIP, vxlanIPNet, err := n.IPAM.VxlanIPAddress(n.NodeSync.GetNodeID())
	if err != nil {
		return "", nil, err
	}
	vxlan := &vpp_interfaces.Interface{
		Name:        VxlanBVIInterfaceName,
		Type:        vpp_interfaces.Interface_SOFTWARE_LOOPBACK,
		Enabled:     true,
		IpAddresses: []string{ipNetToString(combineAddrWithNet(vxlanIP, vxlanIPNet))},
		PhysAddress: hwAddrForNodeInterface(n.NodeSync.GetNodeID(), vxlanBVIHwAddrPrefix),
		Vrf:         n.ContivConf.GetRoutingConfig().PodVRFID,
	}
	key = vpp_interfaces.InterfaceKey(vxlan.Name)
	return key, vxlan, nil
}

// vxlanBridgeDomain returns configuration for the bridge domain with VXLAN interfaces.
func (n *IPNet) vxlanBridgeDomain() (key string, config *vpp_l2.BridgeDomain) {
	bd := &vpp_l2.BridgeDomain{
		Name:                vxlanBDName,
		Learn:               false,
		Forward:             true,
		Flood:               false,
		UnknownUnicastFlood: false,
		Interfaces: []*vpp_l2.BridgeDomain_Interface{
			{
				Name:                    VxlanBVIInterfaceName,
				BridgedVirtualInterface: true,
				SplitHorizonGroup:       vxlanSplitHorizonGroup,
			},
		},
	}
	if len(n.nodeIP) > 0 {
		for _, node := range n.NodeSync.GetAllNodes() {
			if node.Name == n.ServiceLabel.GetAgentLabel() {
				// skip this node
				continue
			}
			if !nodeHasIPAddress(node) {
				// skip node without IP address
			}
			bd.Interfaces = append(bd.Interfaces, &vpp_l2.BridgeDomain_Interface{
				Name:              n.nameForVxlanToOtherNode(node.ID),
				SplitHorizonGroup: vxlanSplitHorizonGroup,
			})
		}
	}
	key = vpp_l2.BridgeDomainKey(bd.Name)
	return key, bd
}

// nameForVxlanToOtherNode returns logical name to use for VXLAN interface
// connecting this node with the given other node.
func (n *IPNet) nameForVxlanToOtherNode(otherNodeID uint32) string {
	return fmt.Sprintf("vxlan%d", otherNodeID)
}

// vxlanIfToOtherNode returns configuration for VXLAN interface connecting this node
// with the given other node.
func (n *IPNet) vxlanIfToOtherNode(otherNodeID uint32, otherNodeIP net.IP) (key string, config *vpp_interfaces.Interface) {
	vxlan := &vpp_interfaces.Interface{
		Name: n.nameForVxlanToOtherNode(otherNodeID),
		Type: vpp_interfaces.Interface_VXLAN_TUNNEL,
		Link: &vpp_interfaces.Interface_Vxlan{
			Vxlan: &vpp_interfaces.VxlanLink{
				SrcAddress: n.nodeIP.String(),
				DstAddress: otherNodeIP.String(),
				Vni:        vxlanVNI,
			},
		},
		Enabled: true,
		Vrf:     n.ContivConf.GetRoutingConfig().MainVRFID,
	}
	key = vpp_interfaces.InterfaceKey(vxlan.Name)
	return key, vxlan
}

// vxlanArpEntry returns configuration for ARP entry resolving hardware address
// of the VXLAN BVI interface of another node.
func (n *IPNet) vxlanArpEntry(otherNodeID uint32, vxlanIP net.IP) (key string, config *vpp_l3.ARPEntry) {
	arp := &vpp_l3.ARPEntry{
		Interface:   VxlanBVIInterfaceName,
		IpAddress:   vxlanIP.String(),
		PhysAddress: hwAddrForNodeInterface(otherNodeID, vxlanBVIHwAddrPrefix),
		Static:      true,
	}
	key = vpp_l3.ArpEntryKey(arp.Interface, arp.IpAddress)
	return key, arp
}

// vxlanFibEntry returns configuration for L2 FIB used inside the bridge domain with VXLANs
// to route traffic destinated to the given other node through the right VXLAN interface.
func (n *IPNet) vxlanFibEntry(otherNodeID uint32) (key string, config *vpp_l2.FIBEntry) {
	fib := &vpp_l2.FIBEntry{
		BridgeDomain:            vxlanBDName,
		PhysAddress:             hwAddrForNodeInterface(otherNodeID, vxlanBVIHwAddrPrefix),
		OutgoingInterface:       n.nameForVxlanToOtherNode(otherNodeID),
		StaticConfig:            true,
		BridgedVirtualInterface: false,
		Action:                  vpp_l2.FIBEntry_FORWARD,
	}
	key = vpp_l2.FIBKey(fib.BridgeDomain, fib.PhysAddress)
	return key, fib
}

// otherNodeIP calculates the (statically selected) IP address of the given other node
func (n *IPNet) otherNodeIP(otherNodeID uint32) (net.IP, error) {
	nodeIP, _, err := n.IPAM.NodeIPAddress(otherNodeID)
	if err != nil {
		err := fmt.Errorf("Failed to get Node IP address for node ID %v, error: %v ",
			otherNodeID, err)
		n.Log.Error(err)
		return nodeIP, err
	}
	return nodeIP, nil
}

func (n *IPNet) mergeConfiguration(destConf, sourceConf controller.KeyValuePairs) {
	for k, v := range sourceConf {
		destConf[k] = v
	}
}

// srv6NodeToNodeSegmentIngress creates configuration that routes SRv6 packet based on IPv6 routing to correct node.
// In compare to srv6NodeToNodeTunnelIngress, no encapsulation/decapsulation of SRv6 is done in node-to-node communication. This
// configuration is used when node-to-node communication using SRv6 is part of longer SRv6 path (i.e k8s services that extend
// the path to the service backend pods)
func (n *IPNet) srv6NodeToNodeSegmentIngress(otherNodeID uint32, nextHopIP net.IP) (config controller.KeyValuePairs, err error) {
	// getting info / preparing values
	config = make(controller.KeyValuePairs, 0)
	otherNodeIP, _, err := n.IPAM.NodeIPAddress(otherNodeID)
	if err != nil {
		return config, fmt.Errorf("unable to generate node IP address due to: %v", err)
	}
	sid := n.IPAM.SidForServiceNodeLocalsid(otherNodeIP)

	// create route for srv6-encapsulated packet to correct node
	_, ipNet, err := net.ParseCIDR(sid.To16().String() + "/128")
	if err != nil {
		return config, fmt.Errorf("unable to convert SID into IPv6 destination network: %v", err)
	}
	key, route := n.routeToOtherNodeNetworks(ipNet, nextHopIP)
	if err != nil {
		n.Log.Error(err)
		return config, fmt.Errorf("unable create IPv6 route for SRv6 sid for k8s node: %v", err)
	}
	config[key] = route

	return config, nil

}

// srv6NodeToNodePodTunnelIngress creates start node configuration for srv6 tunnel between nodes leading to pod VRF table
// lookup on the other side(SRv6 path steers and encapsulates traffic on start node side and decapsulates on end node side)
func (n *IPNet) srv6NodeToNodePodTunnelIngress(otherNodeID uint32, otherNodeIP net.IP, nextHopIP net.IP, podNetwork *net.IPNet) (config controller.KeyValuePairs, err error) {
	bsid := n.IPAM.BsidForNodeToNodePodPolicy(otherNodeIP) // this can be the same value one many nodes for the same target other node because it is not part of path
	sid := n.IPAM.SidForNodeToNodePodLocalsid(otherNodeIP)
	return n.srv6NodeToNodeTunnelIngress(nextHopIP, podNetwork, bsid, sid, "lookupInPodVRF")
}

// srv6NodeToNodePodTunnelIngress creates start node configuration for srv6 tunnel between nodes leading to main VRF table
// lookup(for host destination) on the other side(SRv6 path steers and encapsulates traffic on start node side and
// decapsulates on end node side)
func (n *IPNet) srv6NodeToNodeHostTunnelIngress(otherNodeID uint32, otherNodeIP net.IP, nextHopIP net.IP) (config controller.KeyValuePairs, err error) {
	hostNetwork, err := n.IPAM.HostInterconnectSubnetOtherNode(otherNodeID)
	if err != nil {
		return config, fmt.Errorf("Failed to compute host network for node ID %v, error: %v ", otherNodeID, err)
	}
	bsid := n.IPAM.BsidForNodeToNodeHostPolicy(otherNodeIP) // this can be the same value one many nodes for the same target other node because it is not part of path
	sid := n.IPAM.SidForNodeToNodeHostLocalsid(otherNodeIP)
	return n.srv6NodeToNodeTunnelIngress(nextHopIP, hostNetwork, bsid, sid, "lookupInMainVRF")
}

func (n *IPNet) srv6NodeToNodeTunnelIngress(nextHopIP net.IP, networkToSteer *net.IPNet, bsid net.IP, sid net.IP, nameSuffix string) (config controller.KeyValuePairs, err error) {
	// getting info / preparing values
	config = make(controller.KeyValuePairs, 0)

	// creating steering to steer all packets for pods of the other node
<<<<<<< HEAD
	steering := n.srv6NodeToNodeSteeringConfig(networkToSteer, bsid, nameSuffix)
=======
	steering := &vpp_srv6.Steering{
		Name: fmt.Sprintf("forNodeToNodeTunneling-usingPolicyWithBSID-%v-and-%v", bsid.String(), nameSuffix),
		Traffic: &vpp_srv6.Steering_L3Traffic_{
			L3Traffic: &vpp_srv6.Steering_L3Traffic{
				PrefixAddress:     networkToSteer.String(),
				InstallationVrfId: n.ContivConf.GetRoutingConfig().MainVRFID,
			},
		},
		PolicyRef: &vpp_srv6.Steering_PolicyBsid{
			PolicyBsid: bsid.String(),
		},
	}
>>>>>>> ee238090
	config[models.Key(steering)] = steering

	// create Srv6 policy to get to other node
	policy := &vpp_srv6.Policy{
		Bsid:             bsid.String(),
		SprayBehaviour:   false,
		SrhEncapsulation: true,
		SegmentLists: []*vpp_srv6.Policy_SegmentList{
			{
				Weight:   1,
				Segments: []string{sid.String()},
			},
		},
	}
	config[models.Key(policy)] = policy

	// create route for srv6-encapsulated packet to correct node
	_, ipNet, err := net.ParseCIDR(sid.To16().String() + "/128")
	if err != nil {
		return config, fmt.Errorf("unable to convert SID into IPv6 destination network: %v", err)
	}
	key, route := n.routeToOtherNodeNetworks(ipNet, nextHopIP)
	if err != nil {
		n.Log.Error(err)
		return config, fmt.Errorf("unable create IPv6 route for SRv6 sid for k8s node: %v", err)
	}
	config[key] = route

	return config, nil
}

// srv6NodeToNodeSteeringConfig returns configuration of SRv6 steering used to steer traffic into SRv6 node-to-node tunnel
func (n *IPNet) srv6NodeToNodeSteeringConfig(networkToSteer *net.IPNet, bsid net.IP, nameSuffix string) *vpp_srv6.Steering {
	steering := &vpp_srv6.Steering{
		Name: "forNodeToNodeTunneling-" + nameSuffix,
		Traffic: &vpp_srv6.Steering_L3Traffic_{
			L3Traffic: &vpp_srv6.Steering_L3Traffic{
				PrefixAddress:     networkToSteer.String(),
				InstallationVrfId: n.ContivConf.GetRoutingConfig().MainVRFID,
			},
		},
		PolicyRef: &vpp_srv6.Steering_PolicyBsid{
			PolicyBsid: bsid.String(),
		},
	}
	return steering
}

// srv6PodTunnelEgress creates LocalSID for receiving node-to-node communication encapsulated in SRv6. This node is
// the receiving end that used this localSID to decapsulate the SRv6 traffic and forward it by pod VRF ipv6/ipv4 table lookup.
func (n *IPNet) srv6PodTunnelEgress(sid net.IP) (key string, config *vpp_srv6.LocalSID) {
	return n.srv6TunnelEgress(sid, n.ContivConf.GetRoutingConfig().PodVRFID)
}

// srv6PodTunnelEgress creates LocalSID for receiving node-to-node communication encapsulated in SRv6. This node is
// the receiving end that used this localSID to decapsulate the SRv6 traffic and forward it by main VRF ipv6/ipv4 table lookup (host destination).
func (n *IPNet) srv6HostTunnelEgress(sid net.IP) (key string, config *vpp_srv6.LocalSID) {
	return n.srv6TunnelEgress(sid, n.ContivConf.GetRoutingConfig().MainVRFID)
}

func (n *IPNet) srv6TunnelEgress(sid net.IP, lookupVrfID uint32) (key string, config *vpp_srv6.LocalSID) {
	localSID := &vpp_srv6.LocalSID{
		Sid:               sid.String(),
		InstallationVrfId: n.ContivConf.GetRoutingConfig().MainVRFID,
	}
	if n.ContivConf.GetIPAMConfig().UseIPv6 {
		localSID.EndFunction = &vpp_srv6.LocalSID_EndFunction_DT6{EndFunction_DT6: &vpp_srv6.LocalSID_EndDT6{
			VrfId: lookupVrfID,
		}}
	} else {
		localSID.EndFunction = &vpp_srv6.LocalSID_EndFunction_DT4{EndFunction_DT4: &vpp_srv6.LocalSID_EndDT4{
			VrfId: lookupVrfID,
		}}
	}
	return models.Key(localSID), localSID
}

// srv6NodeToNodeSegmentEgress creates LocalSID for receiving node-to-node communication encapsulated in SRv6. This node is
// the receiving end that used this localSID just to end current segment of srv6 routing and continue with routing using
// next srv6 segment.
func (n *IPNet) srv6NodeToNodeSegmentEgress(sid net.IP) (key string, config *vpp_srv6.LocalSID) {
	localSID := &vpp_srv6.LocalSID{
		Sid:               sid.String(),
		InstallationVrfId: n.ContivConf.GetRoutingConfig().MainVRFID,
		EndFunction:       &vpp_srv6.LocalSID_BaseEndFunction{BaseEndFunction: &vpp_srv6.LocalSID_End{}},
	}
	return models.Key(localSID), localSID
}

// connectivityToOtherNodePods returns configuration that will route traffic to pods of another node.
func (n *IPNet) connectivityToOtherNodePods(otherNodeID uint32, otherNodeIP, nextHopIP net.IP) (config controller.KeyValuePairs, err error) {
	config = make(controller.KeyValuePairs, 0)
	podNetwork, err := n.IPAM.PodSubnetOtherNode(otherNodeID)
	if err != nil {
		return config, fmt.Errorf("Failed to compute pod network for node ID %v, error: %v ", otherNodeID, err)
	}

	switch n.ContivConf.GetRoutingConfig().NodeToNodeTransport {
	case contivconf.SRv6Transport:
		podTunnelConfig, err := n.srv6NodeToNodePodTunnelIngress(otherNodeID, otherNodeIP, nextHopIP, podNetwork)
		if err != nil {
			return config, fmt.Errorf("can't create configuration for node-to-node SRv6 tunnel for Pod traffic due to: %v", err)
		}
		n.mergeConfiguration(config, podTunnelConfig)

		segmentConfig, err := n.srv6NodeToNodeSegmentIngress(otherNodeID, nextHopIP)
		if err != nil {
			return config, fmt.Errorf("can't create configuration for node passing SRv6 path due to: %v", err)
		}
		n.mergeConfiguration(config, segmentConfig)
	case contivconf.NoOverlayTransport:
		fallthrough // the same as for VXLANTransport
	case contivconf.VXLANTransport:
		key, route := n.routeToOtherNodeNetworks(podNetwork, nextHopIP)
		config[key] = route
	}

	return config, nil
}

// connectivityToOtherNodeHostStack returns configuration that will route traffic to the host stack of another node.
func (n *IPNet) connectivityToOtherNodeHostStack(otherNodeID uint32, otherNodeIP, nextHopIP net.IP) (config controller.KeyValuePairs, err error) {
	config = make(controller.KeyValuePairs, 0)
	switch n.ContivConf.GetRoutingConfig().NodeToNodeTransport {
	case contivconf.SRv6Transport:
		hostTunnelConfig, err := n.srv6NodeToNodeHostTunnelIngress(otherNodeID, otherNodeIP, nextHopIP)
		if err != nil {
			return config, fmt.Errorf("can't create configuration for node-to-node SRv6 tunnel for Host traffic due to: %v", err)
		}
		n.mergeConfiguration(config, hostTunnelConfig)
	case contivconf.NoOverlayTransport:
		fallthrough // the same as for VXLANTransport
	case contivconf.VXLANTransport:
		hostNetwork, err := n.IPAM.HostInterconnectSubnetOtherNode(otherNodeID)
		if err != nil {
			return nil, fmt.Errorf("Can't compute vswitch network for host ID %v, error: %v ", otherNodeID, err)
		}
		key, route := n.routeToOtherNodeNetworks(hostNetwork, nextHopIP)
		config[key] = route
	}
	return config, nil
}

// routeToOtherNodeNetworks is a helper function to build route for traffic destined to another node.
func (n *IPNet) routeToOtherNodeNetworks(destNetwork *net.IPNet, nextHopIP net.IP) (key string, config *vpp_l3.Route) {
	route := &vpp_l3.Route{
		DstNetwork:  destNetwork.String(),
		NextHopAddr: nextHopIP.String(),
	}
	switch n.ContivConf.GetRoutingConfig().NodeToNodeTransport {
	case contivconf.NoOverlayTransport:
		route.VrfId = n.ContivConf.GetRoutingConfig().MainVRFID
	case contivconf.SRv6Transport:
		route.VrfId = n.ContivConf.GetRoutingConfig().MainVRFID
	case contivconf.VXLANTransport:
		route.OutgoingInterface = VxlanBVIInterfaceName
		route.VrfId = n.ContivConf.GetRoutingConfig().PodVRFID
	}
	key = vpp_l3.RouteKey(route.VrfId, route.DstNetwork, route.NextHopAddr)
	return key, route
}

// connectivityToOtherNodeManagementIPAddresses returns configuration that will route traffic to the management ip addresses of another node.
func (n *IPNet) connectivityToOtherNodeManagementIPAddresses(node *nodesync.Node, otherNodeIP, nextHop net.IP) (config controller.KeyValuePairs, err error) {
	config = make(controller.KeyValuePairs, 0)
	for _, mgmtIP := range node.MgmtIPAddresses {
		switch n.ContivConf.GetRoutingConfig().NodeToNodeTransport {
		case contivconf.SRv6Transport:
			_, ipNet, err := net.ParseCIDR(mgmtIP.String() + fullPrefixForAF(mgmtIP))
			if err != nil {
				return config, fmt.Errorf("unable to convert management IP %v into IPv6 destination network: %v", mgmtIP, err)
			}
			bsid := n.IPAM.BsidForNodeToNodeHostPolicy(otherNodeIP) // reusing srv6 node-to-node tunnel meant for communication with other node's host stack (it ends with DT6/DT4 looking into main vrf)
			steering := n.srv6NodeToNodeSteeringConfig(ipNet, bsid, "managementIP-"+mgmtIP.String())
			config[models.Key(steering)] = steering
		case contivconf.NoOverlayTransport:
			// route management IP address towards the destination node
			key, mgmtRoute1 := n.routeToOtherNodeManagementIP(mgmtIP, nextHop, n.ContivConf.GetRoutingConfig().MainVRFID, "")
			if mgmtRoute1 != nil {
				config[key] = mgmtRoute1
			}
		case contivconf.VXLANTransport:
			// route management IP address towards the destination node
			key, mgmtRoute1 := n.routeToOtherNodeManagementIP(mgmtIP, nextHop, n.ContivConf.GetRoutingConfig().PodVRFID, VxlanBVIInterfaceName)
			if mgmtRoute1 != nil {
				config[key] = mgmtRoute1
			}

			// inter-VRF route for the management IP address
			if !n.ContivConf.InSTNMode() {
				key, mgmtRoute2 := n.routeToOtherNodeManagementIPViaPodVRF(mgmtIP)
				config[key] = mgmtRoute2
			}
		}
	}
	return config, nil
}

// routeToOtherNodeManagementIP returns configuration for route applied to traffic destined
// to a management IP of another node.
func (n *IPNet) routeToOtherNodeManagementIP(managementIP, nextHopIP net.IP, vrfID uint32, outgoingInterface string) (key string, config *vpp_l3.Route) {
	if managementIP.Equal(nextHopIP) {
		return "", nil
	}
	route := &vpp_l3.Route{
		DstNetwork:        managementIP.String() + hostPrefixForAF(managementIP),
		NextHopAddr:       nextHopIP.String(),
		VrfId:             vrfID,
		OutgoingInterface: outgoingInterface,
	}
	key = vpp_l3.RouteKey(route.VrfId, route.DstNetwork, route.NextHopAddr)
	return key, route
}

// routeToOtherNodeManagementIPViaPodVRF returns configuration for route used
// in Main VRF to direct traffic destined to management IP of another node
// to go via Pod VRF (and then further via VXLANs).
func (n *IPNet) routeToOtherNodeManagementIPViaPodVRF(managementIP net.IP) (key string, config *vpp_l3.Route) {
	route := &vpp_l3.Route{
		Type:        vpp_l3.Route_INTER_VRF,
		DstNetwork:  managementIP.String() + hostPrefixForAF(managementIP),
		VrfId:       n.ContivConf.GetRoutingConfig().MainVRFID,
		ViaVrfId:    n.ContivConf.GetRoutingConfig().PodVRFID,
		NextHopAddr: anyAddrForAF(managementIP),
	}
	key = vpp_l3.RouteKey(route.VrfId, route.DstNetwork, route.NextHopAddr)
	return key, route
}<|MERGE_RESOLUTION|>--- conflicted
+++ resolved
@@ -715,22 +715,7 @@
 	config = make(controller.KeyValuePairs, 0)
 
 	// creating steering to steer all packets for pods of the other node
-<<<<<<< HEAD
 	steering := n.srv6NodeToNodeSteeringConfig(networkToSteer, bsid, nameSuffix)
-=======
-	steering := &vpp_srv6.Steering{
-		Name: fmt.Sprintf("forNodeToNodeTunneling-usingPolicyWithBSID-%v-and-%v", bsid.String(), nameSuffix),
-		Traffic: &vpp_srv6.Steering_L3Traffic_{
-			L3Traffic: &vpp_srv6.Steering_L3Traffic{
-				PrefixAddress:     networkToSteer.String(),
-				InstallationVrfId: n.ContivConf.GetRoutingConfig().MainVRFID,
-			},
-		},
-		PolicyRef: &vpp_srv6.Steering_PolicyBsid{
-			PolicyBsid: bsid.String(),
-		},
-	}
->>>>>>> ee238090
 	config[models.Key(steering)] = steering
 
 	// create Srv6 policy to get to other node
@@ -765,7 +750,7 @@
 // srv6NodeToNodeSteeringConfig returns configuration of SRv6 steering used to steer traffic into SRv6 node-to-node tunnel
 func (n *IPNet) srv6NodeToNodeSteeringConfig(networkToSteer *net.IPNet, bsid net.IP, nameSuffix string) *vpp_srv6.Steering {
 	steering := &vpp_srv6.Steering{
-		Name: "forNodeToNodeTunneling-" + nameSuffix,
+		Name: fmt.Sprintf("forNodeToNodeTunneling-usingPolicyWithBSID-%v-and-%v", bsid.String(), nameSuffix),
 		Traffic: &vpp_srv6.Steering_L3Traffic_{
 			L3Traffic: &vpp_srv6.Steering_L3Traffic{
 				PrefixAddress:     networkToSteer.String(),
