// Copyright (c) 2018 Cisco and/or its affiliates.
//
// Licensed under the Apache License, Version 2.0 (the "License");
// you may not use this file except in compliance with the License.
// You may obtain a copy of the License at:
//
//     http://www.apache.org/licenses/LICENSE-2.0
//
// Unless required by applicable law or agreed to in writing, software
// distributed under the License is distributed on an "AS IS" BASIS,
// WITHOUT WARRANTIES OR CONDITIONS OF ANY KIND, either express or implied.
// See the License for the specific language governing permissions and
// limitations under the License.

//go:generate protoc -I ./ipalloc --gogo_out=plugins=grpc:./ipalloc ./ipalloc/ipalloc.proto
//go:generate protoc -I ./vnialloc --gogo_out=plugins=grpc:./vnialloc ./vnialloc/vnialloc.proto

package ipam

import (
	"bytes"
	"crypto/sha256"
	"fmt"
	"math/big"
	"net"
	"sort"
	"strings"
	"sync"

	"github.com/apparentlymart/go-cidr/cidr"
	cnisb "github.com/containernetworking/cni/pkg/types/current"
	"github.com/contiv/vpp/plugins/contivconf"
	"github.com/contiv/vpp/plugins/contivconf/config"
	controller "github.com/contiv/vpp/plugins/controller/api"
	customnetmodel "github.com/contiv/vpp/plugins/crd/handler/customnetwork/model"
	"github.com/contiv/vpp/plugins/ipam/ipalloc"
	"github.com/contiv/vpp/plugins/ksr"
	nodemodel "github.com/contiv/vpp/plugins/ksr/model/node"
	podmodel "github.com/contiv/vpp/plugins/ksr/model/pod"
	"github.com/contiv/vpp/plugins/nodesync"
	"github.com/go-errors/errors"
	"github.com/ligato/cn-infra/db/keyval"
	"github.com/ligato/cn-infra/infra"
	"github.com/ligato/cn-infra/rpc/rest"
	"github.com/ligato/cn-infra/servicelabel"
)

const (
	// sequence ID reserved for the gateway in POD IP subnet (cannot be assigned to any POD)
	podGatewaySeqID = 1

	// sequence ID reserved for VPP-end of the VPP to host interconnect
	hostInterconnectInVPPIPSeqID = 1

	// sequence ID reserved for host(Linux)-end of the VPP to host interconnect
	hostInterconnectInLinuxIPSeqID = 2

	defaultPodNetworkName = "default" // name of the default pod network
)

// IPAM plugin implements IP address allocation for Contiv.
type IPAM struct {
	Deps

	mutex    sync.RWMutex
	dbBroker keyval.ProtoBroker

	excludedIPsfromNodeSubnet []net.IP // IPs from the NodeInterconnect Subnet that should not be assigned

	/********** POD related variables **********/
	podNetworks map[string]*podNetworkInfo

	/********** maps to convert between Pod and the assigned IP **********/
	// pool of assigned POD IP addresses
	assignedPodIPs map[string]*podIPAllocation
	// pod -> allocated IP address
	podToIP map[podmodel.ID]*podIPInfo
	// remote pod IP info
	remotePodToIP map[podmodel.ID]*podIPInfo
<<<<<<< HEAD
=======
	// counter denoting last assigned pod IP address
	lastPodIPAssigned int
	// IP information about external interfaces
	extIfToIPNet map[string][]extIfIPInfo
>>>>>>> 09fa84fb

	/********** VSwitch related variables **********/
	// IP subnet used across all nodes for VPP to host Linux stack interconnect
	hostInterconnectSubnetAllNodes *net.IPNet
	// IP subnet used by this node (given by nodeID) for VPP to host Linux stack interconnect,
	// hostInterconnectSubnetAllNodes + nodeID ==<computation>==> hostInterconnectSubnetThisNode
	hostInterconnectSubnetThisNode *net.IPNet
	// IP address for virtual ethernet's VPP-end on this node
	hostInterconnectIPInVpp net.IP
	// IP address for virtual ethernet's host(Linux)-end on this node
	hostInterconnectIPInLinux net.IP

	/********** node related variables **********/
	// IP subnet used for for inter-node connections
	nodeInterconnectSubnet *net.IPNet
	// IP subnet used for for inter-node VXLAN
	vxlanSubnet *net.IPNet
	// IP subnet used to allocate ClusterIPs for a service
	serviceCIDR *net.IPNet
}

type podNetworkInfo struct {
	// IP subnet from which individual POD networks are allocated, this is subnet for all PODs across all nodes
	podSubnetAllNodes *net.IPNet
	// IP subnet prefix for all PODs on this node (given by nodeID),
	// podSubnetAllNodes + nodeID ==<computation>==> podSubnetThisNode
	podSubnetThisNode *net.IPNet
	// gateway IP address for PODs on this node (given by nodeID)
	podSubnetGatewayIP net.IP
	// counter denoting last assigned pod IP address
	lastPodIPAssigned int
}

// podIPAllocation represents allocation of an IP address from the IPAM pool.
// It holds the information about the pod and the interface to which this allocation belongs.
type podIPAllocation struct {
	pod             podmodel.ID // pod ID
	mainIP          bool        // true if this is a main pod IP
	customIfName    string      // empty if mainIP == false
	customIfNetwork string      // empty if mainIP == false
}

// podIPInfo holds the IP address allocation info related to a pod.
type podIPInfo struct {
	mainIP      net.IP            // IP address of the main interface
	customIfIPs map[string]net.IP // custom interface name + network to IP address map
}

<<<<<<< HEAD
// String provides human-readable representation of podNetworkInfo
func (i *podNetworkInfo) String() string {
	return fmt.Sprintf("<podSubnetAllNodes=%v, podSubnetThisNode=%v, podSubnetGatewayIP=%v, lastPodIPAssigned=%d>",
		i.podSubnetAllNodes, i.podSubnetThisNode, i.podSubnetGatewayIP, i.lastPodIPAssigned)
=======
// extIfIPInfo holds the IP allocation info for external interface
type extIfIPInfo struct {
	nodeID       uint32
	vppInterface string
	ipNet        *net.IPNet
>>>>>>> 09fa84fb
}

// String provides human-readable representation of podIPAllocation
func (a *podIPAllocation) String() string {
	if a.mainIP {
		return fmt.Sprintf("<pod=%s>", a.pod.String())
	}
	return fmt.Sprintf("<pod=%s, ifName=%s, ifNetwork=%s>", a.pod.String(), a.customIfName, a.customIfNetwork)
}

// String provides human-readable representation of podIPInfo
func (i *podIPInfo) String() string {
	if len(i.customIfIPs) == 0 {
		return fmt.Sprintf("<IP=%s>", i.mainIP)
	}
	return fmt.Sprintf("<mainIP=%s, customIPs=%+v>", i.mainIP, i.customIfIPs)
}

// String provides human-readable representation of extIfIPInfo
func (e *extIfIPInfo) String() string {
	return fmt.Sprintf("<nodeID=%s, vppInterface=%s, ipNet=%s>", e.nodeID, e.vppInterface, e.ipNet)
}

// Deps lists dependencies of the IPAM plugin.
type Deps struct {
	infra.PluginDeps
	NodeSync     nodesync.API
	ContivConf   contivconf.API
	ServiceLabel servicelabel.ReaderAPI
	EventLoop    controller.EventLoop
	HTTPHandlers rest.HTTPHandlers
	RemoteDB     nodesync.KVDBWithAtomic
}

// Init initializes the REST handlers of the plugin.
func (i *IPAM) Init() (err error) {

	// register REST handlers
	i.registerRESTHandlers()

	return nil
}

// HandlesEvent selects:
//   - any Resync event
//   - NodeUpdate for the current node if external IPAM is in use (may trigger PodCIDRChange)
//   - VNI allocation
//   - custom network update
func (i *IPAM) HandlesEvent(event controller.Event) bool {
	if event.Method() != controller.Update {
		return true
	}

	if i.ContivConf.GetIPAMConfig().UseExternalIPAM {
		if nodeUpdate, isNodeUpdate := event.(*nodesync.NodeUpdate); isNodeUpdate {
			return nodeUpdate.NodeName == i.ServiceLabel.GetAgentLabel()
		}
	}

	if ksChange, isKSChange := event.(*controller.KubeStateChange); isKSChange {
		switch ksChange.Resource {
		case customnetmodel.Keyword:
			return true
		case ipalloc.Keyword:
			return true
		case podmodel.PodKeyword:
			return true
		default:
			// unhandled Kubernetes state change
			return false
		}
	}

	// unhandled event
	return false
}

// Resync resynchronizes IPAM against the configuration and Kubernetes state data.
// A set of already allocated pod IPs is updated.
func (i *IPAM) Resync(event controller.Event, kubeStateData controller.KubeStateData,
	resyncCount int, txn controller.ResyncOperations) (err error) {

	// return any error as fatal
	defer func() {
		if err != nil {
			err = controller.NewFatalError(err)
		}
	}()

	// Normally it should not be needed to resync the set of allocated pod IP
	// addresses in the run-time - local pod should not be added/deleted without
	// the agent knowing about it. But if we are healing after an error, reload
	// the state of IPAM just in case.
	// In case that external IPAM is in use, we need to resync on POD CIDR change.
	_, isHealingResync := event.(*controller.HealingResync)
	_, isPodCIDRChange := event.(*PodCIDRChange)
	if resyncCount > 1 && !isHealingResync && !isPodCIDRChange {
		return nil
	}

	nodeID := i.NodeSync.GetNodeID()

	// exclude gateway from the set of allocated node IPs
	i.excludedIPsfromNodeSubnet = []net.IP{}
	defaultGW := i.ContivConf.GetStaticDefaultGW()
	gw := defaultGW.To4()
	if gw == nil {
		gw = defaultGW.To16()
	}
	if len(gw) > 0 {
		i.excludedIPsfromNodeSubnet = []net.IP{gw}
	}

	// initialize subnets based on the configuration
	ipamConfig := i.ContivConf.GetIPAMConfig()
	subnets := &ipamConfig.CustomIPAMSubnets
	if ipamConfig.ContivCIDR != nil {
		subnets, err = dissectContivCIDR(ipamConfig)
		if err != nil {
			return err
		}
	}
	if err := i.initializePodNetwork(kubeStateData, subnets, nodeID); err != nil {
		return err
	}
	if err := i.initializeVPPHostNetwork(subnets, nodeID); err != nil {
		return err
	}
	i.serviceCIDR = ipamConfig.ServiceCIDR
	i.nodeInterconnectSubnet = subnets.NodeInterconnectCIDR
	i.vxlanSubnet = subnets.VxlanCIDR

	// resync custom pod networks
	for _, extIfProto := range kubeStateData[customnetmodel.Keyword] {
		nw := extIfProto.(*customnetmodel.CustomNetwork)
		if nw.Type == customnetmodel.CustomNetwork_L3 && nw.SubnetCIDR != "" && nw.SubnetOneNodePrefix > 0 {
			err = i.initializeCustomPodNetwork(nw.Name, nw.SubnetCIDR, nw.SubnetOneNodePrefix)
			if err != nil {
				i.Log.Warnf("Error by initializing pod network %s: %v - skipping", nw.Name, err)
			}
		}
	}

	// resync allocated IP addresses (main pod interfaces)
	podNw := i.podNetworks[defaultPodNetworkName]
	networkPrefix := new(big.Int).SetBytes(podNw.podSubnetThisNode.IP)

	for _, podProto := range kubeStateData[podmodel.PodKeyword] {
		pod := podProto.(*podmodel.Pod)
		podID := podmodel.ID{Name: pod.Name, Namespace: pod.Namespace}
		podIPAddress := net.ParseIP(pod.IpAddress)
		// ignore pods without IP address
		if podIPAddress != nil {
			if podNw.podSubnetThisNode.Contains(podIPAddress) { // local pod
				// register address as already allocated
				addr := new(big.Int).SetBytes(podIPAddress)
				i.assignedPodIPs[podIPAddress.String()] = &podIPAllocation{
					pod:    podID,
					mainIP: true,
				}
				i.podToIP[podID] = &podIPInfo{
					mainIP:      podIPAddress,
					customIfIPs: map[string]net.IP{},
				}
				diff := int(addr.Sub(addr, networkPrefix).Int64())
				if podNw.lastPodIPAssigned < diff {
					podNw.lastPodIPAssigned = diff
				}
			} else { // remote pod
				i.remotePodToIP[podID] = &podIPInfo{
					mainIP:      podIPAddress,
					customIfIPs: map[string]net.IP{},
				}
			}
		}
	}

	// resync custom interface IP allocations
	for _, ipAllocProto := range kubeStateData[ipalloc.Keyword] {
		ipAlloc := ipAllocProto.(*ipalloc.CustomIPAllocation)

		for _, customAlloc := range ipAlloc.CustomInterfaces {
			podNw := i.podNetworks[customAlloc.Network]
			if podNw == nil || podNw.podSubnetThisNode == nil {
				i.Log.Warnf("Missing subnet information for the pod network %s, skipping", customAlloc.Network)
				continue
			}
			networkPrefix := new(big.Int).SetBytes(podNw.podSubnetThisNode.IP)

			podID := podmodel.ID{Name: ipAlloc.PodName, Namespace: ipAlloc.PodNamespace}
			podIPAddress := net.ParseIP(customAlloc.IpAddress)
			// ignore pods without IP address
			if podIPAddress != nil {
				if podNw.podSubnetThisNode.Contains(podIPAddress) { // local pod
					// register address as already allocated
					addr := new(big.Int).SetBytes(podIPAddress)
					i.assignedPodIPs[podIPAddress.String()] = &podIPAllocation{
						pod:             podID,
						mainIP:          false,
						customIfName:    customAlloc.Name,
						customIfNetwork: customAlloc.Network,
					}
					if _, found := i.podToIP[podID]; !found {
						i.podToIP[podID] = &podIPInfo{
							customIfIPs: map[string]net.IP{},
						}
					}
					i.podToIP[podID].customIfIPs[customIfID(customAlloc.Name, customAlloc.Network)] = podIPAddress
					diff := int(addr.Sub(addr, networkPrefix).Int64())
					if podNw.lastPodIPAssigned < diff {
						podNw.lastPodIPAssigned = diff
					}
				} else { // remote pod
					i.remotePodToIP[podID].customIfIPs[customIfID(customAlloc.Name, customAlloc.Network)] = podIPAddress
				}
			}
		}
	}

	i.Log.Infof("IPAM state after startup RESYNC: "+
		"podNetworks=%+v, excludedIPsfromNodeSubnet=%v, hostInterconnectSubnetAllNodes=%v, "+
		"hostInterconnectSubnetThisNode=%v, hostInterconnectIPInVpp=%v, hostInterconnectIPInLinux=%v, "+
		"nodeInterconnectSubnet=%v, vxlanSubnet=%v, serviceCIDR=%v, "+
<<<<<<< HEAD
		"assignedPodIPs=%+v, podToIP=%v",
		i.podNetworks, i.excludedIPsfromNodeSubnet, i.hostInterconnectSubnetAllNodes,
		i.hostInterconnectSubnetThisNode, i.hostInterconnectIPInVpp, i.hostInterconnectIPInLinux,
		i.nodeInterconnectSubnet, i.vxlanSubnet, i.serviceCIDR,
		i.assignedPodIPs, i.podToIP)
=======
		"assignedPodIPs=%+v, podToIP=%v, lastPodIPAssigned=%v, vxlanVNIs=%v "+
		"remotePodToIP=%+v, extIfToIPNet=%+v",
		i.excludedIPsfromNodeSubnet, i.podSubnetAllNodes, i.podSubnetThisNode,
		i.podSubnetGatewayIP, i.hostInterconnectSubnetAllNodes,
		i.hostInterconnectSubnetThisNode, i.hostInterconnectIPInVpp, i.hostInterconnectIPInLinux,
		i.nodeInterconnectSubnet, i.vxlanSubnet, i.serviceCIDR,
		i.assignedPodIPs, i.podToIP, i.lastPodIPAssigned, i.vxlanVNIs,
		i.remotePodToIP, i.extIfToIPNet)
>>>>>>> 09fa84fb
	return
}

// initializePodNetwork initializes pod network -related variables.
func (i *IPAM) initializePodNetwork(kubeStateData controller.KubeStateData, config *contivconf.CustomIPAMSubnets,
	nodeID uint32) (err error) {

	// init pod IP maps
	i.assignedPodIPs = make(map[string]*podIPAllocation)
	i.remotePodToIP = make(map[podmodel.ID]*podIPInfo)
	i.podToIP = make(map[podmodel.ID]*podIPInfo)
	i.extIfToIPNet = make(map[string][]extIfIPInfo)

	// init default pod network info
	i.podNetworks = make(map[string]*podNetworkInfo)
	podNw := &podNetworkInfo{
		podSubnetAllNodes: config.PodSubnetCIDR,
	}
	i.podNetworks[defaultPodNetworkName] = podNw

	// if external IPAM is in use, try to look up for this node's POD CIDR in k8s state data
	thisNodePodCIDR := ""
	if i.ContivConf.GetIPAMConfig().UseExternalIPAM {
		nodeName := i.ServiceLabel.GetAgentLabel()
		for _, k8sNodeProto := range kubeStateData[nodemodel.NodeKeyword] {
			k8sNode := k8sNodeProto.(*nodemodel.Node)
			if k8sNode.Name == nodeName {
				thisNodePodCIDR = k8sNode.Pod_CIDR
				break
			}
		}
		i.Log.Infof("This node POD CIDR: %s", thisNodePodCIDR)
	}

	if thisNodePodCIDR != "" {
		// pod subnet as detected
		_, podNw.podSubnetThisNode, err = net.ParseCIDR(thisNodePodCIDR)
		if err != nil {
			return
		}
	} else {
		// pod subnet based on node ID
		podNw.podSubnetThisNode, err = dissectSubnetForNode(
			podNw.podSubnetAllNodes, config.PodSubnetOneNodePrefixLen, nodeID)
		if err != nil {
			return
		}
	}

	podNw.podSubnetGatewayIP, err = cidr.Host(podNw.podSubnetThisNode, podGatewaySeqID)
	if err != nil {
		return nil
	}
	podNw.lastPodIPAssigned = 1

	return nil
}

// initializeCustomPodNetwork initializes custom pod network -related variables.
func (i *IPAM) initializeCustomPodNetwork(name string, subnetCIDR string, subnetOneNodePrefix uint32) (err error) {
	podNw := &podNetworkInfo{}
	i.podNetworks[name] = podNw

	_, podNw.podSubnetAllNodes, err = net.ParseCIDR(subnetCIDR)
	if err != nil {
		i.Log.Errorf("unable to parse network %s subnet CIDR: %v: %v", name, subnetCIDR, err)
		return err
	}
	podNw.podSubnetThisNode, err = dissectSubnetForNode(podNw.podSubnetAllNodes, uint8(subnetOneNodePrefix),
		i.NodeSync.GetNodeID())
	podNw.podSubnetGatewayIP, err = cidr.Host(podNw.podSubnetThisNode, podGatewaySeqID)
	if err != nil {
		return err
	}
	podNw.lastPodIPAssigned = 1

	i.Log.Infof("New L3 pod network %s: %v", name, podNw)
	return nil
}

// initializeVPPHostNetwork initializes VPP-host interconnect-related variables.
func (i *IPAM) initializeVPPHostNetwork(config *contivconf.CustomIPAMSubnets, nodeID uint32) (err error) {
	i.hostInterconnectSubnetAllNodes = config.VPPHostSubnetCIDR
	i.hostInterconnectSubnetThisNode, err = dissectSubnetForNode(
		i.hostInterconnectSubnetAllNodes, config.VPPHostSubnetOneNodePrefixLen, nodeID)
	if err != nil {
		return
	}

	i.hostInterconnectIPInVpp, err = cidr.Host(i.hostInterconnectSubnetThisNode, hostInterconnectInVPPIPSeqID)
	if err != nil {
		return
	}
	i.hostInterconnectIPInLinux, err = cidr.Host(i.hostInterconnectSubnetThisNode, hostInterconnectInLinuxIPSeqID)
	if err != nil {
		return
	}
	return
}

// Update handles NodeUpdate event in case that external IPAM is in use.
func (i *IPAM) Update(event controller.Event, txn controller.UpdateOperations) (changeDescription string, err error) {

	if nodeUpdate, isNodeUpdate := event.(*nodesync.NodeUpdate); isNodeUpdate {
		if nodeUpdate.NodeName == i.ServiceLabel.GetAgentLabel() {
			if nodeUpdate.NewState.PodCIDR != nodeUpdate.PrevState.PodCIDR {
				i.EventLoop.PushEvent(&PodCIDRChange{
					LocalPodCIDR: nodeUpdate.NewState.PodCIDR,
				})
				i.Log.Infof("Sent PodCIDRChange event to the event loop for PodCIDRChange")
			}
		}
	}

	if ksChange, isKSChange := event.(*controller.KubeStateChange); isKSChange {
		switch ksChange.Resource {
		case ipalloc.Keyword:
			if newIPAlloc, newOK := ksChange.NewValue.(*ipalloc.CustomIPAllocation); newOK {
				podID := podmodel.ID{Name: newIPAlloc.PodName, Namespace: newIPAlloc.PodNamespace}
<<<<<<< HEAD
				if _, exists := i.podToIP[podID]; !exists { // pod is remote
					if _, found := i.remotePodToIP[podID]; !found {
						i.remotePodToIP[podID] = &podIPInfo{}
					}
					i.remotePodToIP[podID].customIfIPs = make(map[string]net.IP)
					for _, customAlloc := range newIPAlloc.CustomInterfaces {
						podIPAddress := net.ParseIP(customAlloc.IpAddress)
						id := customIfID(customAlloc.Name, customAlloc.Network)
						i.remotePodToIP[podID].customIfIPs[id] = podIPAddress
=======
				for _, customAlloc := range newIPAlloc.CustomInterfaces {
					ifIPAddress := net.ParseIP(customAlloc.IpAddress)
					if i.podSubnetThisNode.Contains(ifIPAddress) { // local pod
						if _, found := i.podToIP[podID]; !found {
							i.podToIP[podID] = &podIPInfo{}
							i.podToIP[podID].customIfIPs = make(map[string]net.IP)
						}
						i.podToIP[podID].customIfIPs[customIfID(customAlloc.Name, customAlloc.Network)] = ifIPAddress
					} else { // remote pod
						if _, found := i.remotePodToIP[podID]; !found {
							i.remotePodToIP[podID] = &podIPInfo{}
							i.remotePodToIP[podID].customIfIPs = make(map[string]net.IP)
						}
						i.remotePodToIP[podID].customIfIPs[customIfID(customAlloc.Name, customAlloc.Network)] = ifIPAddress
>>>>>>> 09fa84fb
					}
				}
				for key, val := range i.podToIP {
					i.Log.Debugf("key %v, value: %v", key, val)
				}
			}
		case podmodel.PodKeyword:
			oldPod, _ := ksChange.PrevValue.(*podmodel.Pod)
			newPod, _ := ksChange.NewValue.(*podmodel.Pod)
			podNw := i.podNetworks[defaultPodNetworkName] // main pod interfaces
			if oldPod != nil && newPod == nil {           // delete pod event
				if !podNw.podSubnetThisNode.Contains(net.ParseIP(oldPod.IpAddress)) { // remote pod
					deletedPodID := podmodel.ID{Name: oldPod.Name, Namespace: oldPod.Namespace}
					delete(i.remotePodToIP, deletedPodID)
				}
			} else if newPod != nil { // update pod event
				if newIPAddress := net.ParseIP(newPod.IpAddress); newIPAddress != nil &&
					!podNw.podSubnetThisNode.Contains(newIPAddress) { // remote pod
					updatedPodID := podmodel.ID{Name: newPod.Name, Namespace: newPod.Namespace}
					if pod, exists := i.remotePodToIP[updatedPodID]; exists {
						pod.mainIP = newIPAddress
					} else {
						i.remotePodToIP[updatedPodID] = &podIPInfo{
							mainIP:      newIPAddress,
							customIfIPs: map[string]net.IP{},
						}
					}
				}
			}
		case customnetmodel.Keyword:
			// custom network data change
			if ksChange.NewValue != nil {
				nw := ksChange.NewValue.(*customnetmodel.CustomNetwork)
				if nw.Type == customnetmodel.CustomNetwork_L3 && nw.SubnetCIDR != "" && nw.SubnetOneNodePrefix > 0 {
					err = i.initializeCustomPodNetwork(nw.Name, nw.SubnetCIDR, nw.SubnetOneNodePrefix)
					if err != nil {
						return "", err
					}
				}
			}
		}
	}
	return "", nil
}

// Revert is NOOP - never called.
func (i *IPAM) Revert(event controller.Event) error {
	return nil
}

// NodeIPAddress computes IP address of the node based on the provided node ID.
func (i *IPAM) NodeIPAddress(nodeID uint32) (net.IP, *net.IPNet, error) {
	i.mutex.RLock()
	defer i.mutex.RUnlock()

	nodeIP, err := i.computeNodeIPAddress(nodeID)
	if err != nil {
		return net.IP{}, nil, err
	}
	maskSize, bits := i.nodeInterconnectSubnet.Mask.Size()

	mask := net.CIDRMask(maskSize, bits)
	ip := make([]byte, len(nodeIP))
	copy(ip, nodeIP)
	nodeIPNetwork := &net.IPNet{
		IP:   net.IP(ip).Mask(mask),
		Mask: mask,
	}
	return nodeIP, nodeIPNetwork, nil
}

// VxlanIPAddress computes IP address of the VXLAN interface based on the provided node ID.
func (i *IPAM) VxlanIPAddress(nodeID uint32) (net.IP, *net.IPNet, error) {
	i.mutex.RLock()
	defer i.mutex.RUnlock()

	vxlanIP, err := i.computeVxlanIPAddress(nodeID)
	if err != nil {
		return net.IP{}, nil, err
	}
	maskSize, _ := i.vxlanSubnet.Mask.Size()
	mask := net.CIDRMask(maskSize, addrLenFromNet(i.vxlanSubnet))
	vxlanNetwork := &net.IPNet{
		IP:   newIP(vxlanIP).Mask(mask),
		Mask: mask,
	}
	return vxlanIP, vxlanNetwork, nil
}

// HostInterconnectIPInVPP provides the IP address for the VPP-end of the VPP-to-host
// interconnect.
func (i *IPAM) HostInterconnectIPInVPP() net.IP {
	i.mutex.RLock()
	defer i.mutex.RUnlock()
	return newIP(i.hostInterconnectIPInVpp)
}

// HostInterconnectIPInLinux provides the IP address of the host(Linux)-end of the VPP to host interconnect.
func (i *IPAM) HostInterconnectIPInLinux() net.IP {
	i.mutex.RLock()
	defer i.mutex.RUnlock()
	return newIP(i.hostInterconnectIPInLinux)
}

// HostInterconnectSubnetThisNode returns vswitch network used to connect VPP to its host Linux Stack
// on this node.
func (i *IPAM) HostInterconnectSubnetThisNode() *net.IPNet {
	i.mutex.RLock()
	defer i.mutex.RUnlock()
	return newIPNet(i.hostInterconnectSubnetThisNode)
}

// HostInterconnectSubnetAllNodes returns vswitch base subnet used to connect VPP
// to its host Linux Stack on all nodes.
func (i *IPAM) HostInterconnectSubnetAllNodes() *net.IPNet {
	i.mutex.RLock()
	defer i.mutex.RUnlock()
	return newIPNet(i.hostInterconnectSubnetAllNodes)
}

// HostInterconnectSubnetOtherNode returns VPP-host network of another node identified by nodeID.
func (i *IPAM) HostInterconnectSubnetOtherNode(nodeID uint32) (*net.IPNet, error) {
	i.mutex.RLock()
	defer i.mutex.RUnlock()

	oneNodePrefixLen, _ := i.hostInterconnectSubnetThisNode.Mask.Size()
	vSwitchNetworkIPPrefix, err := dissectSubnetForNode(
		i.hostInterconnectSubnetAllNodes, uint8(oneNodePrefixLen), nodeID)
	if err != nil {
		return nil, err
	}
	return newIPNet(vSwitchNetworkIPPrefix), nil
}

// PodSubnetAllNodes returns POD subnet that is a base subnet for all PODs of all nodes for given pod network.
func (i *IPAM) PodSubnetAllNodes(network string) *net.IPNet {
	i.mutex.RLock()
	defer i.mutex.RUnlock()

	podNw := i.getPodNetwork(network)
	return newIPNet(podNw.podSubnetAllNodes)
}

// PodSubnetThisNode returns POD network for the current node (given by network name and nodeID given at IPAM creation).
func (i *IPAM) PodSubnetThisNode(network string) *net.IPNet {
	i.mutex.RLock()
	defer i.mutex.RUnlock()

	podNw := i.getPodNetwork(network)
	return newIPNet(podNw.podSubnetThisNode)
}

// PodSubnetOtherNode returns the POD network of another node identified by by network name and nodeID.
func (i *IPAM) PodSubnetOtherNode(network string, nodeID uint32) (*net.IPNet, error) {
	i.mutex.RLock()
	defer i.mutex.RUnlock()

	podNw := i.getPodNetwork(network)
	oneNodePrefixLen, _ := podNw.podSubnetThisNode.Mask.Size()
	podSubnetThisNode, err := dissectSubnetForNode(
		podNw.podSubnetAllNodes, uint8(oneNodePrefixLen), nodeID)
	if err != nil {
		return nil, err
	}
	return newIPNet(podSubnetThisNode), nil
}

// PodGatewayIP returns gateway IP address of the POD subnet of this node.
func (i *IPAM) PodGatewayIP(network string) net.IP {
	i.mutex.RLock()
	defer i.mutex.RUnlock()

	podNw := i.getPodNetwork(network)
	return newIP(podNw.podSubnetGatewayIP)
}

// NodeIDFromPodIP returns node ID from provided main POD IP address.
func (i *IPAM) NodeIDFromPodIP(podIP net.IP) (uint32, error) {
	i.mutex.RLock()
	defer i.mutex.RUnlock()

	podNw := i.podNetworks[defaultPodNetworkName]
	if !podNw.podSubnetAllNodes.Contains(podIP) {
		return 0, fmt.Errorf("pod IP %v not from pod subnet %v", podIP, podNw.podSubnetAllNodes)
	}

	subnet := podNw.podSubnetAllNodes.IP
	if !isIPv6Net(podNw.podSubnetAllNodes) {
		podIP = podIP.To4()
		subnet = subnet.To4()
	}
	ip := new(big.Int).SetBytes(podIP)
	podSubnetAllNodes := new(big.Int).SetBytes(subnet)

	addrLen := addrLenFromNet(podNw.podSubnetThisNode)
	oneNodePrefixLen, _ := podNw.podSubnetThisNode.Mask.Size()

	// zero pod subnet prefix for all nodes
	ip.Xor(ip, podSubnetAllNodes)

	// shift right to get rid of the node addressing part
	ip.Rsh(ip, uint(addrLen-oneNodePrefixLen))

	return uint32(ip.Uint64()), nil
}

// NatLoopbackIP returns the IP address of a virtual loopback, used to route traffic
// between clients and services via VPP even if the source and destination are the same
// IP addresses and would otherwise be routed locally.
func (i *IPAM) NatLoopbackIP() net.IP {
	i.mutex.RLock()
	defer i.mutex.RUnlock()

	podNw := i.podNetworks[defaultPodNetworkName]

	// Last unicast IP from the pod subnet is used as NAT-loopback.
	_, broadcastIP := cidr.AddressRange(podNw.podSubnetThisNode)
	return cidr.Dec(broadcastIP)
}

// ServiceNetwork returns range allocated for services.
func (i *IPAM) ServiceNetwork() *net.IPNet {
	i.mutex.RLock()
	defer i.mutex.RUnlock()
	return newIPNet(i.serviceCIDR)
}

// AllocatePodIP tries to allocate IP address for the given pod.
func (i *IPAM) AllocatePodIP(podID podmodel.ID, ipamType string, ipamData string) (net.IP, error) {
	i.mutex.Lock()
	defer i.mutex.Unlock()

	if i.ContivConf.GetIPAMConfig().UseExternalIPAM {
		// allocate IP using external IPAM
		return i.allocateExternalPodIP(podID, ipamType, ipamData)
	}

	// check whether IP is already allocated
	allocation, found := i.podToIP[podID]
	if found && allocation.mainIP != nil {
		return allocation.mainIP, nil
	}

	// allocate an IP
	ip, err := i.allocateIP(i.podNetworks[defaultPodNetworkName])
	if err != nil {
		i.Log.Errorf("Unable to allocate main pod IP: %v", err)
		return nil, err
	}

	// store the allocation internally
	i.assignedPodIPs[ip.String()] = &podIPAllocation{
		pod:    podID,
		mainIP: true,
	}
	if _, found := i.podToIP[podID]; !found {
		i.podToIP[podID] = &podIPInfo{
			customIfIPs: map[string]net.IP{},
		}
	}
	i.podToIP[podID].mainIP = ip
	i.logAssignedPodIPPool()

	return ip, nil
}

// AllocatePodCustomIfIP tries to allocate custom IP address for the given interface of a given pod.
func (i *IPAM) AllocatePodCustomIfIP(podID podmodel.ID, ifName, network string,
	isServiceEndpoint bool) (net.IP, error) {
	i.mutex.Lock()
	defer i.mutex.Unlock()

	podNw := i.podNetworks[network]
	if podNw == nil {
		err := fmt.Errorf("unable to allocate IP in pod network %s: missing subnet information", network)
		i.Log.Error(err)
		return nil, err
	}

	// allocate an IP
	ip, err := i.allocateIP(podNw)
	if err != nil {
		i.Log.Errorf("Unable to allocate pod custom interface IP: %v", err)
		return nil, err
	}

	// persist the allocation
	err = i.persistCustomIfIPAllocation(podID, ifName, network, ip, isServiceEndpoint)
	if err != nil {
		i.Log.Errorf("Unable to persist custom interface IP allocation: %v", err)
		return nil, err
	}

	// store the allocation internally
	i.assignedPodIPs[ip.String()] = &podIPAllocation{
		pod:             podID,
		mainIP:          false,
		customIfName:    ifName,
		customIfNetwork: network,
	}
	if _, found := i.podToIP[podID]; !found {
		i.podToIP[podID] = &podIPInfo{
			customIfIPs: map[string]net.IP{},
		}
	}
	i.podToIP[podID].customIfIPs[customIfID(ifName, network)] = ip
	i.logAssignedPodIPPool()

	return ip, nil
}

// persistCustomIfIPAllocation persists custom interface IP allocation into ETCD.
func (i *IPAM) persistCustomIfIPAllocation(podID podmodel.ID, ifName, network string, ip net.IP,
	isServiceEndpoint bool) error {
	key := ipalloc.Key(podID.Name, podID.Namespace)
	allocation := &ipalloc.CustomIPAllocation{}

	db, err := i.getDBBroker()
	if err != nil {
		return err
	}

	// try to read existing allocation, otherwise create new
	found, _, err := db.GetValue(key, allocation)
	if err != nil {
		i.Log.Errorf("Unable to read pod custom interface IP allocation: %v", err)
		return err
	}
	if !found {
		allocation = &ipalloc.CustomIPAllocation{
			PodName:      podID.Name,
			PodNamespace: podID.Namespace,
		}
	}

	// add IP allocation for this custom interface
	allocation.CustomInterfaces = append(allocation.CustomInterfaces, &ipalloc.CustomPodInterface{
		Name:            ifName,
		Network:         network,
		IpAddress:       ip.String(),
		ServiceEndpoint: isServiceEndpoint,
	})

	// save in ETCD
	err = db.Put(key, allocation)
	if err != nil {
		i.Log.Errorf("Unable to persist pod custom interface IP allocation: %v", err)
		return err
	}
	return nil
}

// getDBBroker returns broker for accessing remote database, error if database is not connected.
func (i IPAM) getDBBroker() (keyval.ProtoBroker, error) {
	// return error if ETCD is not connected
	dbIsConnected := false
	i.RemoteDB.OnConnect(func() error {
		dbIsConnected = true
		return nil
	})
	if !dbIsConnected {
		return nil, fmt.Errorf("remote database is not connected")
	}
	// return existing broker if possible
	if i.dbBroker == nil {
		i.dbBroker = i.RemoteDB.NewBroker(servicelabel.GetDifferentAgentPrefix(ksr.MicroserviceLabel))
	}
	return i.dbBroker, nil
}

// getPodNetwork returns pod network information for the given pod network name.
func (i *IPAM) getPodNetwork(network string) *podNetworkInfo {
	podNw := i.podNetworks[defaultPodNetworkName]

	if network != defaultPodNetworkName && network != "" {
		if i.podNetworks[network] != nil {
			podNw = i.podNetworks[network]
		} else {
			i.Log.Warnf("Missing subnet information for the pod network %s", network)
		}
	}
	return podNw
}

// allocateExternalPodIP allocates IP address for the given pod using the external IPAM.
func (i *IPAM) allocateExternalPodIP(podID podmodel.ID, ipamType string, ipamData string) (net.IP, error) {

	i.Log.Debugf("IPAM type=%s data: %s", ipamType, ipamData)

	// parse the external IPAM result
	ipamResult := &cnisb.IPConfig{}
	err := ipamResult.UnmarshalJSON([]byte(ipamData))
	if err != nil {
		return nil, fmt.Errorf("error by unmarshalling external IPAM result: %v", err)
	}

	// save allocated IP to POD mapping
	ip := ipamResult.Address.IP
	i.podToIP[podID] = &podIPInfo{
		mainIP: ip,
	}

	i.Log.Infof("Assigned new pod IP %v for POD ID %v", ip, podID)

	return ip, nil
}

// allocateIP allocates a new IP from the pod IP pool of the given network.
func (i *IPAM) allocateIP(podNw *podNetworkInfo) (net.IP, error) {
	last := podNw.lastPodIPAssigned + 1
	// iterate over all possible IP addresses for pod network prefix
	// start from the last assigned and take first available IP
	prefixBits, totalBits := podNw.podSubnetThisNode.Mask.Size()
	// get the maximum sequence ID available in the provided range; the last valid unicast IP is used as "NAT-loopback"
	podBitSize := uint(totalBits - prefixBits)
	// IPAM currently support up to 2^63 pods
	if podBitSize >= 64 {
		podBitSize = 63
	}
	maxSeqID := (1 << podBitSize) - 2
	for j := last; j < maxSeqID; j++ {
		ipForAssign, success := i.tryToAllocateIP(j, podNw.podSubnetThisNode)
		if success {
			podNw.lastPodIPAssigned = j
			return ipForAssign, nil
		}
	}

	// iterate from the range start until lastPodIPAssigned
	for j := 1; j < last; j++ { // zero ending IP is reserved for network => skip seqID=0
		ipForAssign, success := i.tryToAllocateIP(j, podNw.podSubnetThisNode)
		if success {
			podNw.lastPodIPAssigned = j
			return ipForAssign, nil
		}
	}

	return nil, fmt.Errorf("no IP address is free for allocation in the subnet %v", podNw.podSubnetThisNode)
}

// tryToAllocatePodIP checks whether the IP at the given index is available.
func (i *IPAM) tryToAllocateIP(index int, networkPrefix *net.IPNet) (assignedIP net.IP, success bool) {
	if index == podGatewaySeqID {
		return nil, false // gateway IP address can't be assigned as pod
	}
	ip, err := cidr.Host(networkPrefix, index)
	if err != nil {
		return nil, false
	}
	if _, found := i.assignedPodIPs[ip.String()]; found {
		return nil, false // ignore already assigned IP addresses
	}

	i.Log.Infof("Assigned new pod IP %s", ip)

	return ip, true
}

// GetPodIP returns the allocated (main) pod IP, together with the mask.
// Searches for both local and remote pods
// Returns nil if the pod does not have allocated IP address.
func (i *IPAM) GetPodIP(podID podmodel.ID) *net.IPNet {
	i.mutex.Lock()
	defer i.mutex.Unlock()

	podNw := i.podNetworks[defaultPodNetworkName]
	addrLen := addrLenFromNet(podNw.podSubnetAllNodes)
	if allocation, found := i.getPodIPInfo(podID); found {
		return &net.IPNet{IP: allocation.mainIP, Mask: net.CIDRMask(addrLen, addrLen)}
	}
	return nil
}

// GetExternalInterfaceIP returns the allocated external interface IP.
// Returns nil if the interface does not have allocated IP address.
func (i *IPAM) GetExternalInterfaceIP(vppInterface string, nodeID uint32) *net.IPNet {
	i.mutex.Lock()
	defer i.mutex.Unlock()

	for _, ipInfos := range i.extIfToIPNet {
		for _, ipInfo := range ipInfos {
			if ipInfo.vppInterface == vppInterface && ipInfo.nodeID == nodeID {
				return ipInfo.ipNet
			}
		}
	}
	return nil
}

// GetPodCustomIfIP returns the allocated custom interface pod IP, together with the mask.
// Searches for both local and remote pods
// Returns nil if the pod does not have allocated custom interface IP address.
func (i *IPAM) GetPodCustomIfIP(podID podmodel.ID, ifName, network string) *net.IPNet {
	i.mutex.Lock()
	defer i.mutex.Unlock()

	podNw := i.getPodNetwork(network)
	addrLen := addrLenFromNet(podNw.podSubnetAllNodes)
	if allocation, found := i.getPodIPInfo(podID); found {
		if ip, hasCustomIf := allocation.customIfIPs[customIfID(ifName, network)]; hasCustomIf {
			return &net.IPNet{IP: ip, Mask: net.CIDRMask(addrLen, addrLen)}
		}
	}
	return nil
}

// GetPodFromIP returns the pod information related to the allocated pod IP.
// found is false if the provided IP address has not been allocated to any local pod.
func (i *IPAM) GetPodFromIP(podIP net.IP) (podID podmodel.ID, found bool) {
	i.mutex.Lock()
	defer i.mutex.Unlock()

	allocation, found := i.assignedPodIPs[podIP.String()]

	if found {
		return allocation.pod, true
	}
	return podID, false
}

// ReleasePodIPs releases the pod IP address making it available for new PODs.
func (i *IPAM) ReleasePodIPs(podID podmodel.ID) error {
	i.mutex.Lock()
	defer i.mutex.Unlock()

	allocation, found := i.podToIP[podID]
	if !found {
		i.Log.Warnf("Unable to find IP for pod %v", podID)
		return nil
	}
	delete(i.podToIP, podID)

	i.Log.Infof("Released IP %v for pod ID %v", allocation.mainIP, podID)

	if i.ContivConf.GetIPAMConfig().UseExternalIPAM {
		// no further processing for external IPAM
		return nil
	}

	delete(i.assignedPodIPs, allocation.mainIP.String())
	for _, ip := range allocation.customIfIPs {
		i.Log.Infof("Released custom interface IP %v for pod ID %v", ip, podID)
		delete(i.assignedPodIPs, ip.String())
	}
	if len(allocation.customIfIPs) > 0 {
		// release pod allocation from ETCD
		db, err := i.getDBBroker()
		if err != nil {
			i.Log.Errorf("Unable to erase persisted pod custom interface IP allocation: %v", err)
			return err
		}
		key := ipalloc.Key(podID.Name, podID.Namespace)
		_, err = db.Delete(key)
		if err != nil {
			i.Log.Errorf("Unable to erase persisted pod custom interface IP allocation: %v", err)
			return err
		}
	}

	i.logAssignedPodIPPool()
	return nil
}

// GetIPAMConfigForJSON returns actual (contivCIDR dissected
// into ranges, if  used) IPAM configuration
func (i *IPAM) GetIPAMConfigForJSON() *config.IPAMConfig {
	c := i.ContivConf.GetIPAMConfigForJSON()
	res := &config.IPAMConfig{
		UseExternalIPAM:      c.UseExternalIPAM,
		ContivCIDR:           c.ContivCIDR,
		ServiceCIDR:          c.ServiceCIDR,
		DefaultGateway:       c.DefaultGateway,
		NodeInterconnectDHCP: c.NodeInterconnectDHCP,
		NodeInterconnectCIDR: i.nodeInterconnectSubnet.String(),
		PodSubnetCIDR:        i.PodSubnetAllNodes(defaultPodNetworkName).String(),
		VPPHostSubnetCIDR:    i.HostInterconnectSubnetAllNodes().String(),
	}
	if i.vxlanSubnet != nil {
		res.VxlanCIDR = i.vxlanSubnet.String()
	}
	s, _ := i.PodSubnetThisNode(defaultPodNetworkName).Mask.Size()
	res.PodSubnetOneNodePrefixLen = uint8(s)

	s, _ = i.HostInterconnectSubnetThisNode().Mask.Size()
	res.VPPHostSubnetOneNodePrefixLen = uint8(s)

	return res
}

// BsidForServicePolicy creates a valid SRv6 binding SID for given k8s service IP addresses <serviceIPs>. This sid
// should be used only for k8s service policy
func (i *IPAM) BsidForServicePolicy(serviceIPs []net.IP) net.IP {
	// get lowest ip from service IP addresses
	var ip net.IP
	if len(serviceIPs) == 0 {
		ip = net.ParseIP("::1").To16()
	} else {
		sort.Slice(serviceIPs, func(i, j int) bool {
			return bytes.Compare(serviceIPs[i], serviceIPs[j]) < 0
		})
		ip = serviceIPs[0].To16()
	}
	return i.computeSID(ip, i.ContivConf.GetIPAMConfig().SRv6Settings.ServicePolicyBSIDSubnetCIDR)
}

// SidForServiceHostLocalsid creates a valid SRv6 SID for service locasid leading to host on the current node.
// Created SID doesn't depend on anything and is the same for each node, because there is only one way how to
// get to host in each node and localsid have local significance (their sid don't have to be globally unique)
func (i *IPAM) SidForServiceHostLocalsid() net.IP {
	return i.computeSID(net.ParseIP("::1"), i.ContivConf.GetIPAMConfig().SRv6Settings.ServiceHostLocalSIDSubnetCIDR)
}

// SidForServicePodLocalsid creates a valid SRv6 SID for service locasid leading to pod backend. The SID creation is
// based on backend IP <backendIP>.
func (i *IPAM) SidForServicePodLocalsid(backendIP net.IP) net.IP {
	return i.computeSID(backendIP, i.ContivConf.GetIPAMConfig().SRv6Settings.ServicePodLocalSIDSubnetCIDR)
}

// SidForNodeToNodePodLocalsid creates a valid SRv6 SID for locasid that is part of node-to-node Srv6 tunnel and
// outputs packets to pod VRF table.
func (i *IPAM) SidForNodeToNodePodLocalsid(nodeIP net.IP) net.IP {
	return i.computeSID(nodeIP, i.ContivConf.GetIPAMConfig().SRv6Settings.NodeToNodePodLocalSIDSubnetCIDR)
}

// SidForNodeToNodeHostLocalsid creates a valid SRv6 SID for locasid that is part of node-to-node Srv6 tunnel and
// outputs packets to main VRF table.
func (i *IPAM) SidForNodeToNodeHostLocalsid(nodeIP net.IP) net.IP {
	return i.computeSID(nodeIP, i.ContivConf.GetIPAMConfig().SRv6Settings.NodeToNodeHostLocalSIDSubnetCIDR)
}

// SidForServiceNodeLocalsid creates a valid SRv6 SID for service locasid serving as intermediate step in
// policy segment list.
func (i *IPAM) SidForServiceNodeLocalsid(nodeIP net.IP) net.IP {
	return i.computeSID(nodeIP, i.ContivConf.GetIPAMConfig().SRv6Settings.ServiceNodeLocalSIDSubnetCIDR)
}

// BsidForNodeToNodePodPolicy creates a valid SRv6 SID for policy that is part of node-to-node Srv6 tunnel and
// routes traffic to pod VRF table
func (i *IPAM) BsidForNodeToNodePodPolicy(nodeIP net.IP) net.IP {
	// bsid = binding sid -> using the same util method
	return i.computeSID(nodeIP, i.ContivConf.GetIPAMConfig().SRv6Settings.NodeToNodePodPolicySIDSubnetCIDR)
}

// BsidForNodeToNodeHostPolicy creates a valid SRv6 SID for policy that is part of node-to-node Srv6 tunnel and
// routes traffic to main VRF table
func (i *IPAM) BsidForNodeToNodeHostPolicy(nodeIP net.IP) net.IP {
	// bsid = binding sid -> using the same util method
	return i.computeSID(nodeIP, i.ContivConf.GetIPAMConfig().SRv6Settings.NodeToNodeHostPolicySIDSubnetCIDR)
}

// BsidForSFCPolicy creates a valid SRv6 SID for policy used for SFC
func (i *IPAM) BsidForSFCPolicy(sfcName string) net.IP {
	// prepare computation values
	prefix := i.ContivConf.GetIPAMConfig().SRv6Settings.SFCPolicyBSIDSubnetCIDR
	prefixMaskSize, _ := prefix.Mask.Size()
	sfcID := i.computeSFCID(sfcName)

	// compute BSID as combination of configurable prefix and SFC ID
	return i.combineMultipleIPAddresses(
		newIPWithPositionableMaskFromIPNet(prefix),
		newIPWithPositionableMask(sfcID, prefixMaskSize, 128-prefixMaskSize))
}

// SidForSFCExternalIfLocalsid creates a valid SRv6 SID for external interface
func (i *IPAM) SidForSFCExternalIfLocalsid(externalIfName string, externalIfIP net.IP) net.IP {
	if externalIfIP != nil {
		return i.SidForSFCEndLocalsid(externalIfIP)
	}

	prefix := i.ContivConf.GetIPAMConfig().SRv6Settings.SFCEndLocalSIDSubnetCIDR
	prefixMaskSize, _ := prefix.Mask.Size()

	extIfID := i.computeExtIfID(externalIfName)
	return i.combineMultipleIPAddresses(
		newIPWithPositionableMaskFromIPNet(prefix),
		newIPWithPositionableMask(extIfID, prefixMaskSize, 128-prefixMaskSize))

}

// SidForSFCServiceFunctionLocalsid creates a valid SRv6 SID for locasid leading to pod of service function given by
// <serviceFunctionPodIP> IP address.
func (i *IPAM) SidForSFCServiceFunctionLocalsid(sfcName string, serviceFunctionPodIP net.IP) net.IP {
	// prepare computation values
	prefix := i.ContivConf.GetIPAMConfig().SRv6Settings.SFCServiceFunctionSIDSubnetCIDR
	prefixMaskSize, _ := prefix.Mask.Size()
	sfcID := i.computeSFCID(sfcName)
	sfcIDMaskLength := int(i.ContivConf.GetIPAMConfig().SRv6Settings.SFCIDLengthUsedInSidForServiceFunction)

	// compute SID as combination of configurable prefix, SFC ID and IP address of service function pod
	return i.combineMultipleIPAddresses(
		newIPWithPositionableMaskFromIPNet(prefix),
		newIPWithPositionableMask(sfcID, prefixMaskSize, sfcIDMaskLength),
		newIPWithPositionableMask(serviceFunctionPodIP, prefixMaskSize+sfcIDMaskLength,
			128-prefixMaskSize-sfcIDMaskLength))
}

// SidForSFCEndLocalsid creates a valid SRv6 SID for locasid of segment that is the last link of SFC chain
func (i *IPAM) SidForSFCEndLocalsid(serviceFunctionPodIP net.IP) net.IP {
	// prepare computation values
	prefix := i.ContivConf.GetIPAMConfig().SRv6Settings.SFCEndLocalSIDSubnetCIDR
	prefixMaskSize, _ := prefix.Mask.Size()

	// compute SID as combination of configurable prefix and IP address of service function pod
	return i.combineMultipleIPAddresses(
		newIPWithPositionableMaskFromIPNet(prefix),
		newIPWithPositionableMask(serviceFunctionPodIP, prefixMaskSize, 128-prefixMaskSize))
}

<<<<<<< HEAD
// ipWithPositionableMask holds IP address with positionable mask that defines what part of IP address should
// be used in IP address combination functionality. The net.IPNet could not be used as it's mask start always
// on first bit of IP address.
=======
// UpdateExternalInterfaceIPInfo is notifying IPAM about external interfacew IP allocation
func (i *IPAM) UpdateExternalInterfaceIPInfo(extif, vppInterface string, nodeID uint32, ipNet *net.IPNet, isDelete bool) {
	i.mutex.Lock()
	defer i.mutex.Unlock()

	if !isDelete {
		if _, exists := i.extIfToIPNet[extif]; !exists {
			i.extIfToIPNet[extif] = make([]extIfIPInfo, 0)
		}
		i.extIfToIPNet[extif] = append(i.extIfToIPNet[extif], extIfIPInfo{vppInterface: vppInterface, nodeID: nodeID, ipNet: ipNet})
	} else {
		if ipInfos, exists := i.extIfToIPNet[extif]; exists {
			ind := -1
			for index, ipInfo := range ipInfos { // try find a matching entry
				if ipInfo.vppInterface == vppInterface && ipInfo.nodeID == nodeID {
					ind = index
					break
				}
			}
			if ind >= 0 { // found entry, erase it
				ipInfos[ind] = ipInfos[len(ipInfos)-1]
				ipInfos = ipInfos[:len(ipInfos)-1]
			}
			if len(ipInfos) <= 0 { // no more ip infos, delete
				delete(i.extIfToIPNet, extif)
			}
		}
	}
}

// ipWithPositionableMask holds IP address with positionable mask that defines what part of IP address should be used
// in IP address combination functionality. The net.IPNet could not be used as it's mask start always on first bit of IP address.
>>>>>>> 09fa84fb
type ipWithPositionableMask struct {
	ip               net.IP
	positionableMask net.IPMask
}

// newIPWithPositionableMaskFromIPNet creates ipWithPositionableMask with IP and mask from given <ipNet> (mask
// is from start of IP address)
func newIPWithPositionableMaskFromIPNet(ipNet *net.IPNet) *ipWithPositionableMask {
	return &ipWithPositionableMask{
		ip:               ipNet.IP,
		positionableMask: ipNet.Mask,
	}
}

// newIPWithPositionableMask creates ipWithPositionableMask with given IP address and mask that is zeroed except
// of one sequence of ones starting at <maskStartBit>-th bit and having length <maskBitLength>
func newIPWithPositionableMask(ip net.IP, maskStartBit int, maskBitLength int) *ipWithPositionableMask {
	leftToMask := net.CIDRMask(maskStartBit, 128)
	negatedRightToMask := net.CIDRMask(maskStartBit+maskBitLength, 128)
	mask := net.CIDRMask(128, 128) // empty mask
	for i := range mask {
		mask[i] = ^(leftToMask[i] | ^negatedRightToMask[i])
	}

	return &ipWithPositionableMask{
		ip:               ip,
		positionableMask: mask,
	}
}

// combineMultipleIPAddresses combines multiple addresses together into one IP address. The combining
// IP addresses have additional information(positionableMask) that is saying what part of given combining
// IP address should be used in combined IP address. It is expected that positionableMasks from all ipAddresses
// are not overlapping.
func (i *IPAM) combineMultipleIPAddresses(ipAddresses ...*ipWithPositionableMask) net.IP {
	result := net.IP(net.CIDRMask(128, 128))
	for _, ipWithPositionableMask := range ipAddresses {
		for i := range result {
			// copy/paste parts that won't be changed by applying this ipWithPositionableMask
			result[i] = (result[i] & ^ipWithPositionableMask.positionableMask[i]) |
				// apply part from this ipWithPositionableMask to result IP address
				(ipWithPositionableMask.ip[i] & ipWithPositionableMask.positionableMask[i])
		}
	}
	return result
}

// computeSFCID creates 128-bit SFC ID from SFC name
func (i *IPAM) computeSFCID(sfcName string) net.IP {
	h := sha256.New()
	h.Write([]byte(sfcName))
	return h.Sum(nil)[:16]
}

func (i *IPAM) computeExtIfID(extIfName string) net.IP {
	return i.computeSFCID(extIfName)
}

// computeSID creates SID by applying network prefix from <prefixNetwork> to IP <ip>
func (i *IPAM) computeSID(ip net.IP, prefixNetwork *net.IPNet) net.IP {
	// prepare computation values
	ip = ip.To16()
	prefixNetworkMaskSize, _ := prefixNetwork.Mask.Size()

	// compute SID as combination of configurable prefix (PrefixNetwork) and IP address
	return i.combineMultipleIPAddresses(
		newIPWithPositionableMaskFromIPNet(prefixNetwork),
		newIPWithPositionableMask(ip, prefixNetworkMaskSize, 128-prefixNetworkMaskSize))
}

// Close is NOOP.
func (i *IPAM) Close() error {
	return nil
}

// dissectSubnetForNode dissects a smaller chunk from a given subnet to be used
// exclusively by the node of the given ID.
func dissectSubnetForNode(subnetCIDR *net.IPNet, oneNodePrefixLen uint8, nodeID uint32) (nodeSubnet *net.IPNet,
	err error) {
	// checking correct prefix sizes
	subnetPrefixLen, _ := subnetCIDR.Mask.Size()
	if oneNodePrefixLen <= uint8(subnetPrefixLen) {
		err = fmt.Errorf("prefix length for one node (%v) must be higher "+
			"than the cluster-wide subnet prefix length (%v) ",
			oneNodePrefixLen, subnetPrefixLen)
		return
	}

	newBits := int(oneNodePrefixLen) - subnetPrefixLen
	num := int(nodeID)
	// the biggest num is assigned subnet with 0
	if num == (1 << uint(newBits)) {
		num = 0
	}
	return cidr.Subnet(subnetCIDR, newBits, num)
}

// logAssignedPodIPPool logs assigned POD IPs.
func (i *IPAM) logAssignedPodIPPool() {
	i.Log.Debugf("Current pool of assigned pod IP addresses: %v", i.assignedPodIPs)
}

// computeNodeIPAddress computes IP address of node based on the given node ID.
func (i *IPAM) computeNodeIPAddress(nodeID uint32) (net.IP, error) {
	if i.nodeInterconnectSubnet == nil {
		return nil, errors.New("nodeInterconnectCIDR is undefined")
	}

	addrLen := addrLenFromNet(i.nodeInterconnectSubnet)

	// trimming nodeID if its place in IP address is narrower than actual uint8 size
	subnetPrefixLen, _ := i.nodeInterconnectSubnet.Mask.Size()
	nodePartBitSize := addrLen - subnetPrefixLen
	nodeIPPart, err := convertToNodeIPPart(nodeID, uint8(nodePartBitSize))
	if err != nil {
		return nil, err
	}
	// nodeIPPart equal to 0 is not valid for IP address
	if nodeIPPart == 0 {
		return nil, fmt.Errorf("no free address for nodeID %v", nodeID)
	}

	computedIP, err := cidr.Host(i.nodeInterconnectSubnet, int(nodeIPPart))
	if err != nil {
		return nil, err
	}

	// skip excluded IPs (gateway or other invalid address)
	for _, ex := range i.excludedIPsfromNodeSubnet {
		if bytes.Compare(ex, computedIP) <= 0 {
			computedIP = cidr.Inc(computedIP)
		}
	}

	return computedIP, nil
}

// computeVxlanIPAddress computes IP address of the VXLAN interface based on the given node ID.
func (i *IPAM) computeVxlanIPAddress(nodeID uint32) (net.IP, error) {
	addrLen := addrLenFromNet(i.vxlanSubnet)

	subnetPrefixLen, _ := i.vxlanSubnet.Mask.Size()
	nodePartBitSize := addrLen - subnetPrefixLen
	nodeIPPart, err := convertToNodeIPPart(nodeID, uint8(nodePartBitSize))
	if err != nil {
		return nil, err
	}
	// nodeIPpart equal to 0 is not valid for IP address
	if nodeIPPart == 0 {
		return nil, fmt.Errorf("no free address for nodeID %v", nodeID)
	}

	// combining it to get result IP address
	computedIP, err := cidr.Host(i.vxlanSubnet, int(nodeIPPart))
	if err != nil {
		return nil, err
	}

	return computedIP, nil
}

// getPodIPInfo returns local/remote pod IP information
func (i *IPAM) getPodIPInfo(podID podmodel.ID) (*podIPInfo, bool) {
	allocation, local := i.podToIP[podID]
	if local {
		return allocation, true
	}

	allocation, remote := i.remotePodToIP[podID]
	if remote {
		return allocation, true
	}

	return nil, false
}

func isIPv6Net(network *net.IPNet) bool {
	return strings.Contains(network.String(), ":")
}

func addrLenFromNet(network *net.IPNet) int {
	addrLen := net.IPv4len * 8
	if isIPv6Net(network) {
		addrLen = net.IPv6len * 8
	}
	return addrLen
}

// customIfID returns custom interface identifier string
func customIfID(ifName, network string) string {
	if network == "" {
		return ifName
	}
	return ifName + "/" + network
}<|MERGE_RESOLUTION|>--- conflicted
+++ resolved
@@ -77,13 +77,8 @@
 	podToIP map[podmodel.ID]*podIPInfo
 	// remote pod IP info
 	remotePodToIP map[podmodel.ID]*podIPInfo
-<<<<<<< HEAD
-=======
-	// counter denoting last assigned pod IP address
-	lastPodIPAssigned int
 	// IP information about external interfaces
 	extIfToIPNet map[string][]extIfIPInfo
->>>>>>> 09fa84fb
 
 	/********** VSwitch related variables **********/
 	// IP subnet used across all nodes for VPP to host Linux stack interconnect
@@ -132,18 +127,17 @@
 	customIfIPs map[string]net.IP // custom interface name + network to IP address map
 }
 
-<<<<<<< HEAD
-// String provides human-readable representation of podNetworkInfo
-func (i *podNetworkInfo) String() string {
-	return fmt.Sprintf("<podSubnetAllNodes=%v, podSubnetThisNode=%v, podSubnetGatewayIP=%v, lastPodIPAssigned=%d>",
-		i.podSubnetAllNodes, i.podSubnetThisNode, i.podSubnetGatewayIP, i.lastPodIPAssigned)
-=======
 // extIfIPInfo holds the IP allocation info for external interface
 type extIfIPInfo struct {
 	nodeID       uint32
 	vppInterface string
 	ipNet        *net.IPNet
->>>>>>> 09fa84fb
+}
+
+// String provides human-readable representation of podNetworkInfo
+func (i *podNetworkInfo) String() string {
+	return fmt.Sprintf("<podSubnetAllNodes=%v, podSubnetThisNode=%v, podSubnetGatewayIP=%v, lastPodIPAssigned=%d>",
+		i.podSubnetAllNodes, i.podSubnetThisNode, i.podSubnetGatewayIP, i.lastPodIPAssigned)
 }
 
 // String provides human-readable representation of podIPAllocation
@@ -367,22 +361,11 @@
 		"podNetworks=%+v, excludedIPsfromNodeSubnet=%v, hostInterconnectSubnetAllNodes=%v, "+
 		"hostInterconnectSubnetThisNode=%v, hostInterconnectIPInVpp=%v, hostInterconnectIPInLinux=%v, "+
 		"nodeInterconnectSubnet=%v, vxlanSubnet=%v, serviceCIDR=%v, "+
-<<<<<<< HEAD
-		"assignedPodIPs=%+v, podToIP=%v",
+		"assignedPodIPs=%+v, podToIP=%v, remotePodToIP=%+v, extIfToIPNet=%+v",
 		i.podNetworks, i.excludedIPsfromNodeSubnet, i.hostInterconnectSubnetAllNodes,
 		i.hostInterconnectSubnetThisNode, i.hostInterconnectIPInVpp, i.hostInterconnectIPInLinux,
 		i.nodeInterconnectSubnet, i.vxlanSubnet, i.serviceCIDR,
-		i.assignedPodIPs, i.podToIP)
-=======
-		"assignedPodIPs=%+v, podToIP=%v, lastPodIPAssigned=%v, vxlanVNIs=%v "+
-		"remotePodToIP=%+v, extIfToIPNet=%+v",
-		i.excludedIPsfromNodeSubnet, i.podSubnetAllNodes, i.podSubnetThisNode,
-		i.podSubnetGatewayIP, i.hostInterconnectSubnetAllNodes,
-		i.hostInterconnectSubnetThisNode, i.hostInterconnectIPInVpp, i.hostInterconnectIPInLinux,
-		i.nodeInterconnectSubnet, i.vxlanSubnet, i.serviceCIDR,
-		i.assignedPodIPs, i.podToIP, i.lastPodIPAssigned, i.vxlanVNIs,
-		i.remotePodToIP, i.extIfToIPNet)
->>>>>>> 09fa84fb
+		i.assignedPodIPs, i.podToIP, i.remotePodToIP, i.extIfToIPNet)
 	return
 }
 
@@ -502,17 +485,6 @@
 		case ipalloc.Keyword:
 			if newIPAlloc, newOK := ksChange.NewValue.(*ipalloc.CustomIPAllocation); newOK {
 				podID := podmodel.ID{Name: newIPAlloc.PodName, Namespace: newIPAlloc.PodNamespace}
-<<<<<<< HEAD
-				if _, exists := i.podToIP[podID]; !exists { // pod is remote
-					if _, found := i.remotePodToIP[podID]; !found {
-						i.remotePodToIP[podID] = &podIPInfo{}
-					}
-					i.remotePodToIP[podID].customIfIPs = make(map[string]net.IP)
-					for _, customAlloc := range newIPAlloc.CustomInterfaces {
-						podIPAddress := net.ParseIP(customAlloc.IpAddress)
-						id := customIfID(customAlloc.Name, customAlloc.Network)
-						i.remotePodToIP[podID].customIfIPs[id] = podIPAddress
-=======
 				for _, customAlloc := range newIPAlloc.CustomInterfaces {
 					ifIPAddress := net.ParseIP(customAlloc.IpAddress)
 					if i.podSubnetThisNode.Contains(ifIPAddress) { // local pod
@@ -527,11 +499,7 @@
 							i.remotePodToIP[podID].customIfIPs = make(map[string]net.IP)
 						}
 						i.remotePodToIP[podID].customIfIPs[customIfID(customAlloc.Name, customAlloc.Network)] = ifIPAddress
->>>>>>> 09fa84fb
 					}
-				}
-				for key, val := range i.podToIP {
-					i.Log.Debugf("key %v, value: %v", key, val)
 				}
 			}
 		case podmodel.PodKeyword:
@@ -1236,11 +1204,6 @@
 		newIPWithPositionableMask(serviceFunctionPodIP, prefixMaskSize, 128-prefixMaskSize))
 }
 
-<<<<<<< HEAD
-// ipWithPositionableMask holds IP address with positionable mask that defines what part of IP address should
-// be used in IP address combination functionality. The net.IPNet could not be used as it's mask start always
-// on first bit of IP address.
-=======
 // UpdateExternalInterfaceIPInfo is notifying IPAM about external interfacew IP allocation
 func (i *IPAM) UpdateExternalInterfaceIPInfo(extif, vppInterface string, nodeID uint32, ipNet *net.IPNet, isDelete bool) {
 	i.mutex.Lock()
@@ -1271,9 +1234,9 @@
 	}
 }
 
-// ipWithPositionableMask holds IP address with positionable mask that defines what part of IP address should be used
-// in IP address combination functionality. The net.IPNet could not be used as it's mask start always on first bit of IP address.
->>>>>>> 09fa84fb
+// ipWithPositionableMask holds IP address with positionable mask that defines what part of IP address should
+// be used in IP address combination functionality. The net.IPNet could not be used as it's mask start always
+// on first bit of IP address.
 type ipWithPositionableMask struct {
 	ip               net.IP
 	positionableMask net.IPMask
