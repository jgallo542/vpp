// Copyright (c) 2018 Cisco and/or its affiliates.
//
// Licensed under the Apache License, Version 2.0 (the "License");
// you may not use this file except in compliance with the License.
// You may obtain a copy of the License at:
//
//     http://www.apache.org/licenses/LICENSE-2.0
//
// Unless required by applicable law or agreed to in writing, software
// distributed under the License is distributed on an "AS IS" BASIS,
// WITHOUT WARRANTIES OR CONDITIONS OF ANY KIND, either express or implied.
// See the License for the specific language governing permissions and
// limitations under the License.

//go:generate protoc -I ./ipalloc --gogo_out=plugins=grpc:./ipalloc ./ipalloc/ipalloc.proto
//go:generate protoc -I ./vnialloc --gogo_out=plugins=grpc:./vnialloc ./vnialloc/vnialloc.proto

package ipam

import (
	"bytes"
	"crypto/sha256"
	"fmt"
	"math/big"
	"net"
	"sort"
	"strings"
	"sync"

	"github.com/apparentlymart/go-cidr/cidr"
	cnisb "github.com/containernetworking/cni/pkg/types/current"
	"github.com/contiv/vpp/plugins/contivconf"
	"github.com/contiv/vpp/plugins/contivconf/config"
	controller "github.com/contiv/vpp/plugins/controller/api"
	customnetmodel "github.com/contiv/vpp/plugins/crd/handler/customnetwork/model"
	"github.com/contiv/vpp/plugins/ipam/ipalloc"
	"github.com/contiv/vpp/plugins/ksr"
	nodemodel "github.com/contiv/vpp/plugins/ksr/model/node"
	podmodel "github.com/contiv/vpp/plugins/ksr/model/pod"
	"github.com/contiv/vpp/plugins/nodesync"
	"github.com/go-errors/errors"
	"github.com/ligato/cn-infra/db/keyval"
	"github.com/ligato/cn-infra/infra"
	"github.com/ligato/cn-infra/rpc/rest"
	"github.com/ligato/cn-infra/servicelabel"
)

const (
	// sequence ID reserved for the gateway in POD IP subnet (cannot be assigned to any POD)
	podGatewaySeqID = 1

	// sequence ID reserved for VPP-end of the VPP to host interconnect
	hostInterconnectInVPPIPSeqID = 1

	// sequence ID reserved for host(Linux)-end of the VPP to host interconnect
	hostInterconnectInLinuxIPSeqID = 2

	defaultPodNetworkName = "default" // name of the default pod network
)

// IPAM plugin implements IP address allocation for Contiv.
type IPAM struct {
	Deps

	mutex    sync.RWMutex
	dbBroker keyval.ProtoBroker

	excludedIPsfromNodeSubnet []net.IP // IPs from the NodeInterconnect Subnet that should not be assigned

	/********** POD related variables **********/
	podNetworks map[string]*podNetworkInfo

	/********** maps to convert between Pod and the assigned IP **********/
	// pool of assigned POD IP addresses
	assignedPodIPs map[string]*podIPAllocation
	// pod -> allocated IP address
	podToIP map[podmodel.ID]*podIPInfo
	// remote pod IP info
	remotePodToIP map[podmodel.ID]*podIPInfo
	// IP information about external interfaces
	extIfToIPNet map[string][]extIfIPInfo

	/********** VSwitch related variables **********/
	// IP subnet used across all nodes for VPP to host Linux stack interconnect
	hostInterconnectSubnetAllNodes *net.IPNet
	// IP subnet used by this node (given by nodeID) for VPP to host Linux stack interconnect,
	// hostInterconnectSubnetAllNodes + nodeID ==<computation>==> hostInterconnectSubnetThisNode
	hostInterconnectSubnetThisNode *net.IPNet
	// IP address for virtual ethernet's VPP-end on this node
	hostInterconnectIPInVpp net.IP
	// IP address for virtual ethernet's host(Linux)-end on this node
	hostInterconnectIPInLinux net.IP

	/********** node related variables **********/
	// IP subnet used for for inter-node connections
	nodeInterconnectSubnet *net.IPNet
	// IP subnet used for for inter-node VXLAN
	vxlanSubnet *net.IPNet
	// IP subnet used to allocate ClusterIPs for a service
	serviceCIDR *net.IPNet
}

type podNetworkInfo struct {
	// IP subnet from which individual POD networks are allocated, this is subnet for all PODs across all nodes
	podSubnetAllNodes *net.IPNet
	// IP subnet prefix for all PODs on this node (given by nodeID),
	// podSubnetAllNodes + nodeID ==<computation>==> podSubnetThisNode
	podSubnetThisNode *net.IPNet
	// gateway IP address for PODs on this node (given by nodeID)
	podSubnetGatewayIP net.IP
	// counter denoting last assigned pod IP address
	lastPodIPAssigned int
}

// podIPAllocation represents allocation of an IP address from the IPAM pool.
// It holds the information about the pod and the interface to which this allocation belongs.
type podIPAllocation struct {
	pod             podmodel.ID // pod ID
	mainIP          bool        // true if this is a main pod IP
	customIfName    string      // empty if mainIP == false
	customIfNetwork string      // empty if mainIP == false
}

// podIPInfo holds the IP address allocation info related to a pod.
type podIPInfo struct {
	mainIP      net.IP            // IP address of the main interface
	customIfIPs map[string]net.IP // custom interface name + network to IP address map
}

// extIfIPInfo holds the IP allocation info for external interface
type extIfIPInfo struct {
	nodeID       uint32
	vppInterface string
	ipNet        *net.IPNet
}

// String provides human-readable representation of podNetworkInfo
func (i *podNetworkInfo) String() string {
	return fmt.Sprintf("<podSubnetAllNodes=%v, podSubnetThisNode=%v, podSubnetGatewayIP=%v, lastPodIPAssigned=%d>",
		i.podSubnetAllNodes, i.podSubnetThisNode, i.podSubnetGatewayIP, i.lastPodIPAssigned)
}

// String provides human-readable representation of podIPAllocation
func (a *podIPAllocation) String() string {
	if a.mainIP {
		return fmt.Sprintf("<pod=%s>", a.pod.String())
	}
	return fmt.Sprintf("<pod=%s, ifName=%s, ifNetwork=%s>", a.pod.String(), a.customIfName, a.customIfNetwork)
}

// String provides human-readable representation of podIPInfo
func (i *podIPInfo) String() string {
	if len(i.customIfIPs) == 0 {
		return fmt.Sprintf("<IP=%s>", i.mainIP)
	}
	return fmt.Sprintf("<mainIP=%s, customIPs=%+v>", i.mainIP, i.customIfIPs)
}

// String provides human-readable representation of extIfIPInfo
func (e *extIfIPInfo) String() string {
	return fmt.Sprintf("<nodeID=%v, vppInterface=%s, ipNet=%s>", e.nodeID, e.vppInterface, e.ipNet)
}

// Deps lists dependencies of the IPAM plugin.
type Deps struct {
	infra.PluginDeps
	NodeSync     nodesync.API
	ContivConf   contivconf.API
	ServiceLabel servicelabel.ReaderAPI
	EventLoop    controller.EventLoop
	HTTPHandlers rest.HTTPHandlers
	RemoteDB     nodesync.KVDBWithAtomic
}

// Init initializes the REST handlers of the plugin.
func (i *IPAM) Init() (err error) {

	// register REST handlers
	i.registerRESTHandlers()

	return nil
}

// HandlesEvent selects:
//   - any Resync event
//   - NodeUpdate for the current node if external IPAM is in use (may trigger PodCIDRChange)
//   - VNI allocation
//   - custom network update
func (i *IPAM) HandlesEvent(event controller.Event) bool {
	if event.Method() != controller.Update {
		return true
	}

	if i.ContivConf.GetIPAMConfig().UseExternalIPAM {
		if nodeUpdate, isNodeUpdate := event.(*nodesync.NodeUpdate); isNodeUpdate {
			return nodeUpdate.NodeName == i.ServiceLabel.GetAgentLabel()
		}
	}

	if ksChange, isKSChange := event.(*controller.KubeStateChange); isKSChange {
		switch ksChange.Resource {
		case customnetmodel.Keyword:
			return true
		case ipalloc.Keyword:
			return true
		case podmodel.PodKeyword:
			return true
		default:
			// unhandled Kubernetes state change
			return false
		}
	}

	// unhandled event
	return false
}

// Resync resynchronizes IPAM against the configuration and Kubernetes state data.
// A set of already allocated pod IPs is updated.
func (i *IPAM) Resync(event controller.Event, kubeStateData controller.KubeStateData,
	resyncCount int, txn controller.ResyncOperations) (err error) {

	// return any error as fatal
	defer func() {
		if err != nil {
			err = controller.NewFatalError(err)
		}
	}()

	// Normally it should not be needed to resync the set of allocated pod IP
	// addresses in the run-time - local pod should not be added/deleted without
	// the agent knowing about it. But if we are healing after an error, reload
	// the state of IPAM just in case.
	// In case that external IPAM is in use, we need to resync on POD CIDR change.
	_, isHealingResync := event.(*controller.HealingResync)
	_, isPodCIDRChange := event.(*PodCIDRChange)
	if resyncCount > 1 && !isHealingResync && !isPodCIDRChange {
		return nil
	}

	nodeID := i.NodeSync.GetNodeID()

	// exclude gateway from the set of allocated node IPs
	i.excludedIPsfromNodeSubnet = []net.IP{}
	defaultGW := i.ContivConf.GetStaticDefaultGW()
	gw := defaultGW.To4()
	if gw == nil {
		gw = defaultGW.To16()
	}
	if len(gw) > 0 {
		i.excludedIPsfromNodeSubnet = []net.IP{gw}
	}

	// initialize subnets based on the configuration
	ipamConfig := i.ContivConf.GetIPAMConfig()
	subnets := &ipamConfig.CustomIPAMSubnets
	if ipamConfig.ContivCIDR != nil {
		subnets, err = dissectContivCIDR(ipamConfig)
		if err != nil {
			return err
		}
	}
	if err := i.initializePodNetwork(kubeStateData, subnets, nodeID); err != nil {
		return err
	}
	if err := i.initializeVPPHostNetwork(subnets, nodeID); err != nil {
		return err
	}
	i.serviceCIDR = ipamConfig.ServiceCIDR
	i.nodeInterconnectSubnet = subnets.NodeInterconnectCIDR
	i.vxlanSubnet = subnets.VxlanCIDR

	// resync custom pod networks
	for _, extIfProto := range kubeStateData[customnetmodel.Keyword] {
		nw := extIfProto.(*customnetmodel.CustomNetwork)
		if nw.Type == customnetmodel.CustomNetwork_L3 && nw.SubnetCIDR != "" && nw.SubnetOneNodePrefix > 0 {
			err = i.initializeCustomPodNetwork(nw.Name, nw.SubnetCIDR, nw.SubnetOneNodePrefix)
			if err != nil {
				i.Log.Warnf("Error by initializing pod network %s: %v - skipping", nw.Name, err)
			}
		}
	}

	// resync allocated IP addresses (main pod interfaces)
	podNw := i.podNetworks[defaultPodNetworkName]
	networkPrefix := new(big.Int).SetBytes(podNw.podSubnetThisNode.IP)

	for _, podProto := range kubeStateData[podmodel.PodKeyword] {
		pod := podProto.(*podmodel.Pod)
		podID := podmodel.ID{Name: pod.Name, Namespace: pod.Namespace}
		podIPAddress := net.ParseIP(pod.IpAddress)
		// ignore pods without IP address
		if podIPAddress != nil {
			if podNw.podSubnetThisNode.Contains(podIPAddress) { // local pod
				// register address as already allocated
				addr := new(big.Int).SetBytes(podIPAddress)
				i.assignedPodIPs[podIPAddress.String()] = &podIPAllocation{
					pod:    podID,
					mainIP: true,
				}
				i.podToIP[podID] = &podIPInfo{
					mainIP:      podIPAddress,
					customIfIPs: map[string]net.IP{},
				}
				diff := int(addr.Sub(addr, networkPrefix).Int64())
				if podNw.lastPodIPAssigned < diff {
					podNw.lastPodIPAssigned = diff
				}
			} else { // remote pod
				i.remotePodToIP[podID] = &podIPInfo{
					mainIP:      podIPAddress,
					customIfIPs: map[string]net.IP{},
				}
			}
		}
	}

	// resync custom interface IP allocations
	for _, ipAllocProto := range kubeStateData[ipalloc.Keyword] {
		ipAlloc := ipAllocProto.(*ipalloc.CustomIPAllocation)

		for _, customAlloc := range ipAlloc.CustomInterfaces {
			podNw := i.podNetworks[customAlloc.Network]
			if podNw == nil || podNw.podSubnetThisNode == nil {
				i.Log.Warnf("Missing subnet information for the pod network %s, skipping", customAlloc.Network)
				continue
			}
			networkPrefix := new(big.Int).SetBytes(podNw.podSubnetThisNode.IP)

			podID := podmodel.ID{Name: ipAlloc.PodName, Namespace: ipAlloc.PodNamespace}
			podIPAddress := net.ParseIP(customAlloc.IpAddress)
			// ignore pods without IP address
			if podIPAddress != nil {
				if podNw.podSubnetThisNode.Contains(podIPAddress) { // local pod
					// register address as already allocated
					addr := new(big.Int).SetBytes(podIPAddress)
					i.assignedPodIPs[podIPAddress.String()] = &podIPAllocation{
						pod:             podID,
						mainIP:          false,
						customIfName:    customAlloc.Name,
						customIfNetwork: customAlloc.Network,
					}
					if _, found := i.podToIP[podID]; !found {
						i.podToIP[podID] = &podIPInfo{
							customIfIPs: map[string]net.IP{},
						}
					}
					i.podToIP[podID].customIfIPs[customIfID(customAlloc.Name, customAlloc.Network)] = podIPAddress
					diff := int(addr.Sub(addr, networkPrefix).Int64())
					if podNw.lastPodIPAssigned < diff {
						podNw.lastPodIPAssigned = diff
					}
				} else { // remote pod
					i.remotePodToIP[podID].customIfIPs[customIfID(customAlloc.Name, customAlloc.Network)] = podIPAddress
				}
			}
		}
	}

	i.Log.Infof("IPAM state after startup RESYNC: "+
		"podNetworks=%+v, excludedIPsfromNodeSubnet=%v, hostInterconnectSubnetAllNodes=%v, "+
		"hostInterconnectSubnetThisNode=%v, hostInterconnectIPInVpp=%v, hostInterconnectIPInLinux=%v, "+
		"nodeInterconnectSubnet=%v, vxlanSubnet=%v, serviceCIDR=%v, "+
		"assignedPodIPs=%+v, podToIP=%v, remotePodToIP=%+v, extIfToIPNet=%+v",
		i.podNetworks, i.excludedIPsfromNodeSubnet, i.hostInterconnectSubnetAllNodes,
		i.hostInterconnectSubnetThisNode, i.hostInterconnectIPInVpp, i.hostInterconnectIPInLinux,
		i.nodeInterconnectSubnet, i.vxlanSubnet, i.serviceCIDR,
		i.assignedPodIPs, i.podToIP, i.remotePodToIP, i.extIfToIPNet)
	return
}

// initializePodNetwork initializes pod network -related variables.
func (i *IPAM) initializePodNetwork(kubeStateData controller.KubeStateData, config *contivconf.CustomIPAMSubnets,
	nodeID uint32) (err error) {

	// init pod IP maps
	i.assignedPodIPs = make(map[string]*podIPAllocation)
	i.remotePodToIP = make(map[podmodel.ID]*podIPInfo)
	i.podToIP = make(map[podmodel.ID]*podIPInfo)
	i.extIfToIPNet = make(map[string][]extIfIPInfo)

	// init default pod network info
	i.podNetworks = make(map[string]*podNetworkInfo)
	podNw := &podNetworkInfo{
		podSubnetAllNodes: config.PodSubnetCIDR,
	}
	i.podNetworks[defaultPodNetworkName] = podNw

	// if external IPAM is in use, try to look up for this node's POD CIDR in k8s state data
	thisNodePodCIDR := ""
	if i.ContivConf.GetIPAMConfig().UseExternalIPAM {
		nodeName := i.ServiceLabel.GetAgentLabel()
		for _, k8sNodeProto := range kubeStateData[nodemodel.NodeKeyword] {
			k8sNode := k8sNodeProto.(*nodemodel.Node)
			if k8sNode.Name == nodeName {
				thisNodePodCIDR = k8sNode.Pod_CIDR
				break
			}
		}
		i.Log.Infof("This node POD CIDR: %s", thisNodePodCIDR)
	}

	if thisNodePodCIDR != "" {
		// pod subnet as detected
		_, podNw.podSubnetThisNode, err = net.ParseCIDR(thisNodePodCIDR)
		if err != nil {
			return
		}
	} else {
		// pod subnet based on node ID
		podNw.podSubnetThisNode, err = dissectSubnetForNode(
			podNw.podSubnetAllNodes, config.PodSubnetOneNodePrefixLen, nodeID)
		if err != nil {
			return
		}
	}

	podNw.podSubnetGatewayIP, err = cidr.Host(podNw.podSubnetThisNode, podGatewaySeqID)
	if err != nil {
		return nil
	}
	podNw.lastPodIPAssigned = 1

	return nil
}

// initializeCustomPodNetwork initializes custom pod network -related variables.
func (i *IPAM) initializeCustomPodNetwork(name string, subnetCIDR string, subnetOneNodePrefix uint32) (err error) {
	podNw := &podNetworkInfo{}
	i.podNetworks[name] = podNw

	_, podNw.podSubnetAllNodes, err = net.ParseCIDR(subnetCIDR)
	if err != nil {
		i.Log.Errorf("unable to parse network %s subnet CIDR: %v: %v", name, subnetCIDR, err)
		return err
	}
	podNw.podSubnetThisNode, err = dissectSubnetForNode(podNw.podSubnetAllNodes, uint8(subnetOneNodePrefix),
		i.NodeSync.GetNodeID())
	podNw.podSubnetGatewayIP, err = cidr.Host(podNw.podSubnetThisNode, podGatewaySeqID)
	if err != nil {
		return err
	}
	podNw.lastPodIPAssigned = 1

	i.Log.Infof("New L3 pod network %s: %v", name, podNw)
	return nil
}

// initializeVPPHostNetwork initializes VPP-host interconnect-related variables.
func (i *IPAM) initializeVPPHostNetwork(config *contivconf.CustomIPAMSubnets, nodeID uint32) (err error) {
	i.hostInterconnectSubnetAllNodes = config.VPPHostSubnetCIDR
	i.hostInterconnectSubnetThisNode, err = dissectSubnetForNode(
		i.hostInterconnectSubnetAllNodes, config.VPPHostSubnetOneNodePrefixLen, nodeID)
	if err != nil {
		return
	}

	i.hostInterconnectIPInVpp, err = cidr.Host(i.hostInterconnectSubnetThisNode, hostInterconnectInVPPIPSeqID)
	if err != nil {
		return
	}
	i.hostInterconnectIPInLinux, err = cidr.Host(i.hostInterconnectSubnetThisNode, hostInterconnectInLinuxIPSeqID)
	if err != nil {
		return
	}
	return
}

// Update handles NodeUpdate event in case that external IPAM is in use.
func (i *IPAM) Update(event controller.Event, txn controller.UpdateOperations) (changeDescription string, err error) {

	if nodeUpdate, isNodeUpdate := event.(*nodesync.NodeUpdate); isNodeUpdate {
		if nodeUpdate.NodeName == i.ServiceLabel.GetAgentLabel() {
			if nodeUpdate.NewState.PodCIDR != nodeUpdate.PrevState.PodCIDR {
				i.EventLoop.PushEvent(&PodCIDRChange{
					LocalPodCIDR: nodeUpdate.NewState.PodCIDR,
				})
				i.Log.Infof("Sent PodCIDRChange event to the event loop for PodCIDRChange")
			}
		}
	}

	if ksChange, isKSChange := event.(*controller.KubeStateChange); isKSChange {
		switch ksChange.Resource {
		case ipalloc.Keyword:
			if newIPAlloc, newOK := ksChange.NewValue.(*ipalloc.CustomIPAllocation); newOK {
				podID := podmodel.ID{Name: newIPAlloc.PodName, Namespace: newIPAlloc.PodNamespace}
				for _, customAlloc := range newIPAlloc.CustomInterfaces {
					ifIPAddress := net.ParseIP(customAlloc.IpAddress)
					if i.isLocalPodInterface(ifIPAddress) { // local pod
						if _, found := i.podToIP[podID]; !found {
							i.podToIP[podID] = &podIPInfo{}
							i.podToIP[podID].customIfIPs = make(map[string]net.IP)
						}
						i.podToIP[podID].customIfIPs[customIfID(customAlloc.Name, customAlloc.Network)] = ifIPAddress
					} else { // remote pod
						if _, found := i.remotePodToIP[podID]; !found {
							i.remotePodToIP[podID] = &podIPInfo{}
							i.remotePodToIP[podID].customIfIPs = make(map[string]net.IP)
						}
						i.remotePodToIP[podID].customIfIPs[customIfID(customAlloc.Name, customAlloc.Network)] = ifIPAddress
					}
				}
			}
		case podmodel.PodKeyword:
			oldPod, _ := ksChange.PrevValue.(*podmodel.Pod)
			newPod, _ := ksChange.NewValue.(*podmodel.Pod)
			podNw := i.podNetworks[defaultPodNetworkName] // main pod interfaces
			if oldPod != nil && newPod == nil {           // delete pod event
				if !podNw.podSubnetThisNode.Contains(net.ParseIP(oldPod.IpAddress)) { // remote pod
					deletedPodID := podmodel.ID{Name: oldPod.Name, Namespace: oldPod.Namespace}
					delete(i.remotePodToIP, deletedPodID)
				}
			} else if newPod != nil { // update pod event
				updatedPodID := podmodel.ID{Name: newPod.Name, Namespace: newPod.Namespace}
<<<<<<< HEAD
				if newIPAddress := net.ParseIP(newPod.IpAddress); newIPAddress != nil &&
					!podNw.podSubnetThisNode.Contains(newIPAddress) { // remote pod
					if pod, exists := i.remotePodToIP[updatedPodID]; exists {
						pod.mainIP = newIPAddress
					} else {
						i.remotePodToIP[updatedPodID] = &podIPInfo{
							mainIP:      newIPAddress,
							customIfIPs: map[string]net.IP{},
						}
					}
				} else { // local pod
					if pod, exists := i.podToIP[updatedPodID]; exists {
						pod.mainIP = newIPAddress
					} else {
						i.podToIP[updatedPodID] = &podIPInfo{
							mainIP:      newIPAddress,
							customIfIPs: map[string]net.IP{},
=======
				// ignore changes with no IP Address
				if newIPAddress := net.ParseIP(newPod.IpAddress); newIPAddress != nil {
					if !podNw.podSubnetThisNode.Contains(newIPAddress) { // remote pod
						if pod, exists := i.remotePodToIP[updatedPodID]; exists {
							pod.mainIP = newIPAddress
						} else {
							i.remotePodToIP[updatedPodID] = &podIPInfo{
								mainIP:      newIPAddress,
								customIfIPs: map[string]net.IP{},
							}
						}
					} else { // local pod
						if pod, exists := i.podToIP[updatedPodID]; exists {
							pod.mainIP = newIPAddress
						} else {
							i.podToIP[updatedPodID] = &podIPInfo{
								mainIP:      newIPAddress,
								customIfIPs: map[string]net.IP{},
							}
>>>>>>> ce305ddf
						}
					}
				}
			}
		case customnetmodel.Keyword:
			// custom network data change
			if ksChange.NewValue != nil {
				nw := ksChange.NewValue.(*customnetmodel.CustomNetwork)
				if nw.Type == customnetmodel.CustomNetwork_L3 && nw.SubnetCIDR != "" && nw.SubnetOneNodePrefix > 0 {
					err = i.initializeCustomPodNetwork(nw.Name, nw.SubnetCIDR, nw.SubnetOneNodePrefix)
					if err != nil {
						return "", err
					}
				}
			}
		}
	}
	return "", nil
}

// isLocalPodInterface determines from pod interface IP address whether interface (and pod) is located on this node
func (i *IPAM) isLocalPodInterface(intefaceIPAddress net.IP) bool {
	for _, nw := range i.podNetworks {
		if nw.podSubnetThisNode.Contains(intefaceIPAddress) {
			return true
		}
	}
	return false
}

// Revert is NOOP - never called.
func (i *IPAM) Revert(event controller.Event) error {
	return nil
}

// NodeIPAddress computes IP address of the node based on the provided node ID.
func (i *IPAM) NodeIPAddress(nodeID uint32) (net.IP, *net.IPNet, error) {
	i.mutex.RLock()
	defer i.mutex.RUnlock()

	nodeIP, err := i.computeNodeIPAddress(nodeID)
	if err != nil {
		return net.IP{}, nil, err
	}
	maskSize, bits := i.nodeInterconnectSubnet.Mask.Size()

	mask := net.CIDRMask(maskSize, bits)
	ip := make([]byte, len(nodeIP))
	copy(ip, nodeIP)
	nodeIPNetwork := &net.IPNet{
		IP:   net.IP(ip).Mask(mask),
		Mask: mask,
	}
	return nodeIP, nodeIPNetwork, nil
}

// VxlanIPAddress computes IP address of the VXLAN interface based on the provided node ID.
func (i *IPAM) VxlanIPAddress(nodeID uint32) (net.IP, *net.IPNet, error) {
	i.mutex.RLock()
	defer i.mutex.RUnlock()

	vxlanIP, err := i.computeVxlanIPAddress(nodeID)
	if err != nil {
		return net.IP{}, nil, err
	}
	maskSize, _ := i.vxlanSubnet.Mask.Size()
	mask := net.CIDRMask(maskSize, addrLenFromNet(i.vxlanSubnet))
	vxlanNetwork := &net.IPNet{
		IP:   newIP(vxlanIP).Mask(mask),
		Mask: mask,
	}
	return vxlanIP, vxlanNetwork, nil
}

// HostInterconnectIPInVPP provides the IP address for the VPP-end of the VPP-to-host
// interconnect.
func (i *IPAM) HostInterconnectIPInVPP() net.IP {
	i.mutex.RLock()
	defer i.mutex.RUnlock()
	return newIP(i.hostInterconnectIPInVpp)
}

// HostInterconnectIPInLinux provides the IP address of the host(Linux)-end of the VPP to host interconnect.
func (i *IPAM) HostInterconnectIPInLinux() net.IP {
	i.mutex.RLock()
	defer i.mutex.RUnlock()
	return newIP(i.hostInterconnectIPInLinux)
}

// HostInterconnectSubnetThisNode returns vswitch network used to connect VPP to its host Linux Stack
// on this node.
func (i *IPAM) HostInterconnectSubnetThisNode() *net.IPNet {
	i.mutex.RLock()
	defer i.mutex.RUnlock()
	return newIPNet(i.hostInterconnectSubnetThisNode)
}

// HostInterconnectSubnetAllNodes returns vswitch base subnet used to connect VPP
// to its host Linux Stack on all nodes.
func (i *IPAM) HostInterconnectSubnetAllNodes() *net.IPNet {
	i.mutex.RLock()
	defer i.mutex.RUnlock()
	return newIPNet(i.hostInterconnectSubnetAllNodes)
}

// HostInterconnectSubnetOtherNode returns VPP-host network of another node identified by nodeID.
func (i *IPAM) HostInterconnectSubnetOtherNode(nodeID uint32) (*net.IPNet, error) {
	i.mutex.RLock()
	defer i.mutex.RUnlock()

	oneNodePrefixLen, _ := i.hostInterconnectSubnetThisNode.Mask.Size()
	vSwitchNetworkIPPrefix, err := dissectSubnetForNode(
		i.hostInterconnectSubnetAllNodes, uint8(oneNodePrefixLen), nodeID)
	if err != nil {
		return nil, err
	}
	return newIPNet(vSwitchNetworkIPPrefix), nil
}

// PodSubnetAllNodes returns POD subnet that is a base subnet for all PODs of all nodes for given pod network.
func (i *IPAM) PodSubnetAllNodes(network string) *net.IPNet {
	i.mutex.RLock()
	defer i.mutex.RUnlock()

	podNw := i.getPodNetwork(network)
	return newIPNet(podNw.podSubnetAllNodes)
}

// PodSubnetThisNode returns POD network for the current node (given by network name and nodeID given at IPAM creation).
func (i *IPAM) PodSubnetThisNode(network string) *net.IPNet {
	i.mutex.RLock()
	defer i.mutex.RUnlock()

	podNw := i.getPodNetwork(network)
	return newIPNet(podNw.podSubnetThisNode)
}

// PodSubnetOtherNode returns the POD network of another node identified by by network name and nodeID.
func (i *IPAM) PodSubnetOtherNode(network string, nodeID uint32) (*net.IPNet, error) {
	i.mutex.RLock()
	defer i.mutex.RUnlock()

	podNw := i.getPodNetwork(network)
	oneNodePrefixLen, _ := podNw.podSubnetThisNode.Mask.Size()
	podSubnetThisNode, err := dissectSubnetForNode(
		podNw.podSubnetAllNodes, uint8(oneNodePrefixLen), nodeID)
	if err != nil {
		return nil, err
	}
	return newIPNet(podSubnetThisNode), nil
}

// PodGatewayIP returns gateway IP address of the POD subnet of this node.
func (i *IPAM) PodGatewayIP(network string) net.IP {
	i.mutex.RLock()
	defer i.mutex.RUnlock()

	podNw := i.getPodNetwork(network)
	return newIP(podNw.podSubnetGatewayIP)
}

// NodeIDFromPodIP returns node ID from provided main POD IP address.
func (i *IPAM) NodeIDFromPodIP(podIP net.IP) (uint32, error) {
	i.mutex.RLock()
	defer i.mutex.RUnlock()

	podNw := i.podNetworks[defaultPodNetworkName]
	if !podNw.podSubnetAllNodes.Contains(podIP) {
		return 0, fmt.Errorf("pod IP %v not from pod subnet %v", podIP, podNw.podSubnetAllNodes)
	}

	subnet := podNw.podSubnetAllNodes.IP
	if !isIPv6Net(podNw.podSubnetAllNodes) {
		podIP = podIP.To4()
		subnet = subnet.To4()
	}
	ip := new(big.Int).SetBytes(podIP)
	podSubnetAllNodes := new(big.Int).SetBytes(subnet)

	addrLen := addrLenFromNet(podNw.podSubnetThisNode)
	oneNodePrefixLen, _ := podNw.podSubnetThisNode.Mask.Size()

	// zero pod subnet prefix for all nodes
	ip.Xor(ip, podSubnetAllNodes)

	// shift right to get rid of the node addressing part
	ip.Rsh(ip, uint(addrLen-oneNodePrefixLen))

	return uint32(ip.Uint64()), nil
}

// NatLoopbackIP returns the IP address of a virtual loopback, used to route traffic
// between clients and services via VPP even if the source and destination are the same
// IP addresses and would otherwise be routed locally.
func (i *IPAM) NatLoopbackIP() net.IP {
	i.mutex.RLock()
	defer i.mutex.RUnlock()

	podNw := i.podNetworks[defaultPodNetworkName]

	// Last unicast IP from the pod subnet is used as NAT-loopback.
	_, broadcastIP := cidr.AddressRange(podNw.podSubnetThisNode)
	return cidr.Dec(broadcastIP)
}

// ServiceNetwork returns range allocated for services.
func (i *IPAM) ServiceNetwork() *net.IPNet {
	i.mutex.RLock()
	defer i.mutex.RUnlock()
	return newIPNet(i.serviceCIDR)
}

// AllocatePodIP tries to allocate IP address for the given pod.
func (i *IPAM) AllocatePodIP(podID podmodel.ID, ipamType string, ipamData string) (net.IP, error) {
	i.mutex.Lock()
	defer i.mutex.Unlock()

	if i.ContivConf.GetIPAMConfig().UseExternalIPAM {
		// allocate IP using external IPAM
		return i.allocateExternalPodIP(podID, ipamType, ipamData)
	}

	// check whether IP is already allocated
	allocation, found := i.podToIP[podID]
	if found && allocation.mainIP != nil {
		return allocation.mainIP, nil
	}

	// allocate an IP
	ip, err := i.allocateIP(i.podNetworks[defaultPodNetworkName])
	if err != nil {
		i.Log.Errorf("Unable to allocate main pod IP: %v", err)
		return nil, err
	}

	// store the allocation internally
	i.assignedPodIPs[ip.String()] = &podIPAllocation{
		pod:    podID,
		mainIP: true,
	}
	if _, found := i.podToIP[podID]; !found {
		i.podToIP[podID] = &podIPInfo{
			customIfIPs: map[string]net.IP{},
		}
	}
	i.podToIP[podID].mainIP = ip
	i.logAssignedPodIPPool()

	return ip, nil
}

// AllocatePodCustomIfIP tries to allocate custom IP address for the given interface of a given pod.
func (i *IPAM) AllocatePodCustomIfIP(podID podmodel.ID, ifName, network string,
	isServiceEndpoint bool) (net.IP, error) {
	i.mutex.Lock()
	defer i.mutex.Unlock()

	podNw := i.podNetworks[network]
	if podNw == nil {
		err := fmt.Errorf("unable to allocate IP in pod network %s: missing subnet information", network)
		i.Log.Error(err)
		return nil, err
	}

	// allocate an IP
	ip, err := i.allocateIP(podNw)
	if err != nil {
		i.Log.Errorf("Unable to allocate pod custom interface IP: %v", err)
		return nil, err
	}

	// persist the allocation
	err = i.persistCustomIfIPAllocation(podID, ifName, network, ip, isServiceEndpoint)
	if err != nil {
		i.Log.Errorf("Unable to persist custom interface IP allocation: %v", err)
		return nil, err
	}

	// store the allocation internally
	i.assignedPodIPs[ip.String()] = &podIPAllocation{
		pod:             podID,
		mainIP:          false,
		customIfName:    ifName,
		customIfNetwork: network,
	}
	if _, found := i.podToIP[podID]; !found {
		i.podToIP[podID] = &podIPInfo{
			customIfIPs: map[string]net.IP{},
		}
	}
	i.podToIP[podID].customIfIPs[customIfID(ifName, network)] = ip
	i.logAssignedPodIPPool()

	return ip, nil
}

// persistCustomIfIPAllocation persists custom interface IP allocation into ETCD.
func (i *IPAM) persistCustomIfIPAllocation(podID podmodel.ID, ifName, network string, ip net.IP,
	isServiceEndpoint bool) error {
	key := ipalloc.Key(podID.Name, podID.Namespace)
	allocation := &ipalloc.CustomIPAllocation{}

	db, err := i.getDBBroker()
	if err != nil {
		return err
	}

	// try to read existing allocation, otherwise create new
	found, _, err := db.GetValue(key, allocation)
	if err != nil {
		i.Log.Errorf("Unable to read pod custom interface IP allocation: %v", err)
		return err
	}
	if !found {
		allocation = &ipalloc.CustomIPAllocation{
			PodName:      podID.Name,
			PodNamespace: podID.Namespace,
		}
	}

	// add IP allocation for this custom interface
	allocation.CustomInterfaces = append(allocation.CustomInterfaces, &ipalloc.CustomPodInterface{
		Name:            ifName,
		Network:         network,
		IpAddress:       ip.String(),
		ServiceEndpoint: isServiceEndpoint,
	})

	// save in ETCD
	err = db.Put(key, allocation)
	if err != nil {
		i.Log.Errorf("Unable to persist pod custom interface IP allocation: %v", err)
		return err
	}
	return nil
}

// getDBBroker returns broker for accessing remote database, error if database is not connected.
func (i IPAM) getDBBroker() (keyval.ProtoBroker, error) {
	// return error if ETCD is not connected
	dbIsConnected := false
	i.RemoteDB.OnConnect(func() error {
		dbIsConnected = true
		return nil
	})
	if !dbIsConnected {
		return nil, fmt.Errorf("remote database is not connected")
	}
	// return existing broker if possible
	if i.dbBroker == nil {
		i.dbBroker = i.RemoteDB.NewBroker(servicelabel.GetDifferentAgentPrefix(ksr.MicroserviceLabel))
	}
	return i.dbBroker, nil
}

// getPodNetwork returns pod network information for the given pod network name.
func (i *IPAM) getPodNetwork(network string) *podNetworkInfo {
	podNw := i.podNetworks[defaultPodNetworkName]

	if network != defaultPodNetworkName && network != "" {
		if i.podNetworks[network] != nil {
			podNw = i.podNetworks[network]
		} else {
			i.Log.Warnf("Missing subnet information for the pod network %s", network)
		}
	}
	return podNw
}

// allocateExternalPodIP allocates IP address for the given pod using the external IPAM.
func (i *IPAM) allocateExternalPodIP(podID podmodel.ID, ipamType string, ipamData string) (net.IP, error) {

	i.Log.Debugf("IPAM type=%s data: %s", ipamType, ipamData)

	// parse the external IPAM result
	ipamResult := &cnisb.IPConfig{}
	err := ipamResult.UnmarshalJSON([]byte(ipamData))
	if err != nil {
		return nil, fmt.Errorf("error by unmarshalling external IPAM result: %v", err)
	}

	// save allocated IP to POD mapping
	ip := ipamResult.Address.IP
	i.podToIP[podID] = &podIPInfo{
		mainIP: ip,
	}

	i.Log.Infof("Assigned new pod IP %v for POD ID %v", ip, podID)

	return ip, nil
}

// allocateIP allocates a new IP from the pod IP pool of the given network.
func (i *IPAM) allocateIP(podNw *podNetworkInfo) (net.IP, error) {
	last := podNw.lastPodIPAssigned + 1
	// iterate over all possible IP addresses for pod network prefix
	// start from the last assigned and take first available IP
	prefixBits, totalBits := podNw.podSubnetThisNode.Mask.Size()
	// get the maximum sequence ID available in the provided range; the last valid unicast IP is used as "NAT-loopback"
	podBitSize := uint(totalBits - prefixBits)
	// IPAM currently support up to 2^63 pods
	if podBitSize >= 64 {
		podBitSize = 63
	}
	maxSeqID := (1 << podBitSize) - 2
	for j := last; j < maxSeqID; j++ {
		ipForAssign, success := i.tryToAllocateIP(j, podNw.podSubnetThisNode)
		if success {
			podNw.lastPodIPAssigned = j
			return ipForAssign, nil
		}
	}

	// iterate from the range start until lastPodIPAssigned
	for j := 1; j < last; j++ { // zero ending IP is reserved for network => skip seqID=0
		ipForAssign, success := i.tryToAllocateIP(j, podNw.podSubnetThisNode)
		if success {
			podNw.lastPodIPAssigned = j
			return ipForAssign, nil
		}
	}

	return nil, fmt.Errorf("no IP address is free for allocation in the subnet %v", podNw.podSubnetThisNode)
}

// tryToAllocatePodIP checks whether the IP at the given index is available.
func (i *IPAM) tryToAllocateIP(index int, networkPrefix *net.IPNet) (assignedIP net.IP, success bool) {
	if index == podGatewaySeqID {
		return nil, false // gateway IP address can't be assigned as pod
	}
	ip, err := cidr.Host(networkPrefix, index)
	if err != nil {
		return nil, false
	}
	if _, found := i.assignedPodIPs[ip.String()]; found {
		return nil, false // ignore already assigned IP addresses
	}

	i.Log.Infof("Assigned new pod IP %s", ip)

	return ip, true
}

// GetPodIP returns the allocated (main) pod IP, together with the mask.
// Searches for both local and remote pods
// Returns nil if the pod does not have allocated IP address.
func (i *IPAM) GetPodIP(podID podmodel.ID) *net.IPNet {
	i.mutex.Lock()
	defer i.mutex.Unlock()

	podNw := i.podNetworks[defaultPodNetworkName]
	addrLen := addrLenFromNet(podNw.podSubnetAllNodes)
	if allocation, found := i.getPodIPInfo(podID); found {
		return &net.IPNet{IP: allocation.mainIP, Mask: net.CIDRMask(addrLen, addrLen)}
	}
	return nil
}

// GetExternalInterfaceIP returns the allocated external interface IP.
// Returns nil if the interface does not have allocated IP address.
func (i *IPAM) GetExternalInterfaceIP(vppInterface string, nodeID uint32) *net.IPNet {
	i.mutex.Lock()
	defer i.mutex.Unlock()

	for _, ipInfos := range i.extIfToIPNet {
		for _, ipInfo := range ipInfos {
			if ipInfo.vppInterface == vppInterface && ipInfo.nodeID == nodeID {
				return ipInfo.ipNet
			}
		}
	}
	return nil
}

// GetPodCustomIfIP returns the allocated custom interface pod IP, together with the mask.
// Searches for both local and remote pods
// Returns nil if the pod does not have allocated custom interface IP address.
func (i *IPAM) GetPodCustomIfIP(podID podmodel.ID, ifName, network string) *net.IPNet {
	i.mutex.Lock()
	defer i.mutex.Unlock()

	podNw := i.getPodNetwork(network)
	addrLen := addrLenFromNet(podNw.podSubnetAllNodes)
	if allocation, found := i.getPodIPInfo(podID); found {
		if ip, hasCustomIf := allocation.customIfIPs[customIfID(ifName, network)]; hasCustomIf {
			return &net.IPNet{IP: ip, Mask: net.CIDRMask(addrLen, addrLen)}
		}
	}
	return nil
}

// GetPodFromIP returns the pod information related to the allocated pod IP.
// found is false if the provided IP address has not been allocated to any local pod.
func (i *IPAM) GetPodFromIP(podIP net.IP) (podID podmodel.ID, found bool) {
	i.mutex.Lock()
	defer i.mutex.Unlock()

	allocation, found := i.assignedPodIPs[podIP.String()]

	if found {
		return allocation.pod, true
	}
	return podID, false
}

// ReleasePodIPs releases the pod IP address making it available for new PODs.
func (i *IPAM) ReleasePodIPs(podID podmodel.ID) error {
	i.mutex.Lock()
	defer i.mutex.Unlock()

	allocation, found := i.podToIP[podID]
	if !found {
		i.Log.Warnf("Unable to find IP for pod %v", podID)
		return nil
	}
	delete(i.podToIP, podID)

	i.Log.Infof("Released IP %v for pod ID %v", allocation.mainIP, podID)

	if i.ContivConf.GetIPAMConfig().UseExternalIPAM {
		// no further processing for external IPAM
		return nil
	}

	delete(i.assignedPodIPs, allocation.mainIP.String())
	for _, ip := range allocation.customIfIPs {
		i.Log.Infof("Released custom interface IP %v for pod ID %v", ip, podID)
		delete(i.assignedPodIPs, ip.String())
	}
	if len(allocation.customIfIPs) > 0 {
		// release pod allocation from ETCD
		db, err := i.getDBBroker()
		if err != nil {
			i.Log.Errorf("Unable to erase persisted pod custom interface IP allocation: %v", err)
			return err
		}
		key := ipalloc.Key(podID.Name, podID.Namespace)
		_, err = db.Delete(key)
		if err != nil {
			i.Log.Errorf("Unable to erase persisted pod custom interface IP allocation: %v", err)
			return err
		}
	}

	i.logAssignedPodIPPool()
	return nil
}

// GetIPAMConfigForJSON returns actual (contivCIDR dissected
// into ranges, if  used) IPAM configuration
func (i *IPAM) GetIPAMConfigForJSON() *config.IPAMConfig {
	c := i.ContivConf.GetIPAMConfigForJSON()
	res := &config.IPAMConfig{
		UseExternalIPAM:      c.UseExternalIPAM,
		ContivCIDR:           c.ContivCIDR,
		ServiceCIDR:          c.ServiceCIDR,
		DefaultGateway:       c.DefaultGateway,
		NodeInterconnectDHCP: c.NodeInterconnectDHCP,
		NodeInterconnectCIDR: i.nodeInterconnectSubnet.String(),
		PodSubnetCIDR:        i.PodSubnetAllNodes(defaultPodNetworkName).String(),
		VPPHostSubnetCIDR:    i.HostInterconnectSubnetAllNodes().String(),
	}
	if i.vxlanSubnet != nil {
		res.VxlanCIDR = i.vxlanSubnet.String()
	}
	s, _ := i.PodSubnetThisNode(defaultPodNetworkName).Mask.Size()
	res.PodSubnetOneNodePrefixLen = uint8(s)

	s, _ = i.HostInterconnectSubnetThisNode().Mask.Size()
	res.VPPHostSubnetOneNodePrefixLen = uint8(s)

	return res
}

// BsidForServicePolicy creates a valid SRv6 binding SID for given k8s service IP addresses <serviceIPs>. This sid
// should be used only for k8s service policy
func (i *IPAM) BsidForServicePolicy(serviceIPs []net.IP) net.IP {
	// get lowest ip from service IP addresses
	var ip net.IP
	if len(serviceIPs) == 0 {
		ip = net.ParseIP("::1").To16()
	} else {
		sort.Slice(serviceIPs, func(i, j int) bool {
			return bytes.Compare(serviceIPs[i], serviceIPs[j]) < 0
		})
		ip = serviceIPs[0].To16()
	}
	return i.computeSID(ip, i.ContivConf.GetIPAMConfig().SRv6Settings.ServicePolicyBSIDSubnetCIDR)
}

// SidForServiceHostLocalsid creates a valid SRv6 SID for service locasid leading to host on the current node.
// Created SID doesn't depend on anything and is the same for each node, because there is only one way how to
// get to host in each node and localsid have local significance (their sid don't have to be globally unique)
func (i *IPAM) SidForServiceHostLocalsid() net.IP {
	return i.computeSID(net.ParseIP("::1"), i.ContivConf.GetIPAMConfig().SRv6Settings.ServiceHostLocalSIDSubnetCIDR)
}

// SidForServicePodLocalsid creates a valid SRv6 SID for service locasid leading to pod backend. The SID creation is
// based on backend IP <backendIP>.
func (i *IPAM) SidForServicePodLocalsid(backendIP net.IP) net.IP {
	return i.computeSID(backendIP, i.ContivConf.GetIPAMConfig().SRv6Settings.ServicePodLocalSIDSubnetCIDR)
}

// SidForNodeToNodePodLocalsid creates a valid SRv6 SID for locasid that is part of node-to-node Srv6 tunnel and
// outputs packets to pod VRF table.
func (i *IPAM) SidForNodeToNodePodLocalsid(nodeIP net.IP) net.IP {
	return i.computeSID(nodeIP, i.ContivConf.GetIPAMConfig().SRv6Settings.NodeToNodePodLocalSIDSubnetCIDR)
}

// SidForNodeToNodeHostLocalsid creates a valid SRv6 SID for locasid that is part of node-to-node Srv6 tunnel and
// outputs packets to main VRF table.
func (i *IPAM) SidForNodeToNodeHostLocalsid(nodeIP net.IP) net.IP {
	return i.computeSID(nodeIP, i.ContivConf.GetIPAMConfig().SRv6Settings.NodeToNodeHostLocalSIDSubnetCIDR)
}

// SidForServiceNodeLocalsid creates a valid SRv6 SID for service locasid serving as intermediate step in
// policy segment list.
func (i *IPAM) SidForServiceNodeLocalsid(nodeIP net.IP) net.IP {
	return i.computeSID(nodeIP, i.ContivConf.GetIPAMConfig().SRv6Settings.ServiceNodeLocalSIDSubnetCIDR)
}

// BsidForNodeToNodePodPolicy creates a valid SRv6 SID for policy that is part of node-to-node Srv6 tunnel and
// routes traffic to pod VRF table
func (i *IPAM) BsidForNodeToNodePodPolicy(nodeIP net.IP) net.IP {
	// bsid = binding sid -> using the same util method
	return i.computeSID(nodeIP, i.ContivConf.GetIPAMConfig().SRv6Settings.NodeToNodePodPolicySIDSubnetCIDR)
}

// BsidForNodeToNodeHostPolicy creates a valid SRv6 SID for policy that is part of node-to-node Srv6 tunnel and
// routes traffic to main VRF table
func (i *IPAM) BsidForNodeToNodeHostPolicy(nodeIP net.IP) net.IP {
	// bsid = binding sid -> using the same util method
	return i.computeSID(nodeIP, i.ContivConf.GetIPAMConfig().SRv6Settings.NodeToNodeHostPolicySIDSubnetCIDR)
}

// BsidForSFCPolicy creates a valid SRv6 SID for policy used for SFC
func (i *IPAM) BsidForSFCPolicy(sfcName string) net.IP {
	// prepare computation values
	prefix := i.ContivConf.GetIPAMConfig().SRv6Settings.SFCPolicyBSIDSubnetCIDR
	prefixMaskSize, _ := prefix.Mask.Size()
	sfcID := i.computeSFCID(sfcName)

	// compute BSID as combination of configurable prefix and SFC ID
	return i.combineMultipleIPAddresses(
		newIPWithPositionableMaskFromIPNet(prefix),
		newIPWithPositionableMask(sfcID, prefixMaskSize, 128-prefixMaskSize))
}

// SidForSFCExternalIfLocalsid creates a valid SRv6 SID for external interface
func (i *IPAM) SidForSFCExternalIfLocalsid(externalIfName string, externalIfIP net.IP) net.IP {
	var ip net.IP
	if externalIfIP != nil {
		ip = i.SidForSFCEndLocalsid(externalIfIP)
	} else {
		ip = i.computeExtIfID(externalIfName)
	}

	prefix := i.ContivConf.GetIPAMConfig().SRv6Settings.SFCEndLocalSIDSubnetCIDR
	prefixMaskSize, _ := prefix.Mask.Size()
	return i.combineMultipleIPAddresses(
		newIPWithPositionableMaskFromIPNet(prefix),
		newIPWithPositionableMask(ip, prefixMaskSize, 128-prefixMaskSize))
}

// SidForSFCServiceFunctionLocalsid creates a valid SRv6 SID for locasid leading to pod of service function given by
// <serviceFunctionPodIP> IP address.
func (i *IPAM) SidForSFCServiceFunctionLocalsid(sfcName string, serviceFunctionPodIP net.IP) net.IP {
	// prepare computation values
	prefix := i.ContivConf.GetIPAMConfig().SRv6Settings.SFCServiceFunctionSIDSubnetCIDR
	prefixMaskSize, _ := prefix.Mask.Size()
	sfcID := i.computeSFCID(sfcName)
	sfcIDMaskLength := int(i.ContivConf.GetIPAMConfig().SRv6Settings.SFCIDLengthUsedInSidForServiceFunction)

	// compute SID as combination of configurable prefix, SFC ID and IP address of service function pod
	return i.combineMultipleIPAddresses(
		newIPWithPositionableMaskFromIPNet(prefix),
		newIPWithPositionableMask(sfcID, prefixMaskSize, sfcIDMaskLength),
		newIPWithPositionableMask(serviceFunctionPodIP, prefixMaskSize+sfcIDMaskLength,
			128-prefixMaskSize-sfcIDMaskLength))
}

// SidForSFCEndLocalsid creates a valid SRv6 SID for locasid of segment that is the last link of SFC chain
func (i *IPAM) SidForSFCEndLocalsid(serviceFunctionPodIP net.IP) net.IP {
	// prepare computation values
	prefix := i.ContivConf.GetIPAMConfig().SRv6Settings.SFCEndLocalSIDSubnetCIDR
	prefixMaskSize, _ := prefix.Mask.Size()

	// compute SID as combination of configurable prefix and IP address of service function pod
	return i.combineMultipleIPAddresses(
		newIPWithPositionableMaskFromIPNet(prefix),
		newIPWithPositionableMask(serviceFunctionPodIP, prefixMaskSize, 128-prefixMaskSize))
}

// UpdateExternalInterfaceIPInfo is notifying IPAM about external interfacew IP allocation
func (i *IPAM) UpdateExternalInterfaceIPInfo(extif, vppInterface string, nodeID uint32, ipNet *net.IPNet,
	isDelete bool) {
	i.mutex.Lock()
	defer i.mutex.Unlock()

	if !isDelete {
		if _, exists := i.extIfToIPNet[extif]; !exists {
			i.extIfToIPNet[extif] = make([]extIfIPInfo, 0)
		}
		i.extIfToIPNet[extif] = append(i.extIfToIPNet[extif],
			extIfIPInfo{vppInterface: vppInterface, nodeID: nodeID, ipNet: ipNet})
	} else {
		if ipInfos, exists := i.extIfToIPNet[extif]; exists {
			ind := -1
			for index, ipInfo := range ipInfos { // try find a matching entry
				if ipInfo.vppInterface == vppInterface && ipInfo.nodeID == nodeID {
					ind = index
					break
				}
			}
			if ind >= 0 { // found entry, erase it
				ipInfos = append(ipInfos[0:ind], ipInfos[ind+1:]...)
			}
			if len(ipInfos) <= 0 { // no more ip infos, delete
				delete(i.extIfToIPNet, extif)
			}
		}
	}
}

// ipWithPositionableMask holds IP address with positionable mask that defines what part of IP address should
// be used in IP address combination functionality. The net.IPNet could not be used as it's mask start always
// on first bit of IP address.
type ipWithPositionableMask struct {
	ip               net.IP
	positionableMask net.IPMask
}

// newIPWithPositionableMaskFromIPNet creates ipWithPositionableMask with IP and mask from given <ipNet> (mask
// is from start of IP address)
func newIPWithPositionableMaskFromIPNet(ipNet *net.IPNet) *ipWithPositionableMask {
	return &ipWithPositionableMask{
		ip:               ipNet.IP,
		positionableMask: ipNet.Mask,
	}
}

// newIPWithPositionableMask creates ipWithPositionableMask with given IP address and mask that is zeroed except
// of one sequence of ones starting at <maskStartBit>-th bit and having length <maskBitLength>
func newIPWithPositionableMask(ip net.IP, maskStartBit int, maskBitLength int) *ipWithPositionableMask {
	leftToMask := net.CIDRMask(maskStartBit, 128)
	negatedRightToMask := net.CIDRMask(maskStartBit+maskBitLength, 128)
	mask := net.CIDRMask(128, 128) // empty mask
	for i := range mask {
		mask[i] = ^(leftToMask[i] | ^negatedRightToMask[i])
	}

	return &ipWithPositionableMask{
		ip:               ip,
		positionableMask: mask,
	}
}

// combineMultipleIPAddresses combines multiple addresses together into one IP address. The combining
// IP addresses have additional information(positionableMask) that is saying what part of given combining
// IP address should be used in combined IP address. It is expected that positionableMasks from all ipAddresses
// are not overlapping.
func (i *IPAM) combineMultipleIPAddresses(ipAddresses ...*ipWithPositionableMask) net.IP {
	result := net.IP(net.CIDRMask(128, 128))
	for _, ipWithPositionableMask := range ipAddresses {
		for i := range result {
			// copy/paste parts that won't be changed by applying this ipWithPositionableMask
			result[i] = (result[i] & ^ipWithPositionableMask.positionableMask[i]) |
				// apply part from this ipWithPositionableMask to result IP address
				(ipWithPositionableMask.ip[i] & ipWithPositionableMask.positionableMask[i])
		}
	}
	return result
}

// computeSFCID creates 128-bit SFC ID from SFC name
func (i *IPAM) computeSFCID(sfcName string) net.IP {
	return hashString(sfcName)
}

// computeExtIfID creates 128-bit External Interface ID from it's name
func (i *IPAM) computeExtIfID(extIfName string) net.IP {
	return hashString(extIfName)
}

// computeSID creates SID by applying network prefix from <prefixNetwork> to IP <ip>
func (i *IPAM) computeSID(ip net.IP, prefixNetwork *net.IPNet) net.IP {
	// prepare computation values
	ip = ip.To16()
	prefixNetworkMaskSize, _ := prefixNetwork.Mask.Size()

	// compute SID as combination of configurable prefix (PrefixNetwork) and IP address
	return i.combineMultipleIPAddresses(
		newIPWithPositionableMaskFromIPNet(prefixNetwork),
		newIPWithPositionableMask(ip, prefixNetworkMaskSize, 128-prefixNetworkMaskSize))
}

// Close is NOOP.
func (i *IPAM) Close() error {
	return nil
}

// dissectSubnetForNode dissects a smaller chunk from a given subnet to be used
// exclusively by the node of the given ID.
func dissectSubnetForNode(subnetCIDR *net.IPNet, oneNodePrefixLen uint8, nodeID uint32) (nodeSubnet *net.IPNet,
	err error) {
	// checking correct prefix sizes
	subnetPrefixLen, _ := subnetCIDR.Mask.Size()
	if oneNodePrefixLen <= uint8(subnetPrefixLen) {
		err = fmt.Errorf("prefix length for one node (%v) must be higher "+
			"than the cluster-wide subnet prefix length (%v) ",
			oneNodePrefixLen, subnetPrefixLen)
		return
	}

	newBits := int(oneNodePrefixLen) - subnetPrefixLen
	num := int(nodeID)
	// the biggest num is assigned subnet with 0
	if num == (1 << uint(newBits)) {
		num = 0
	}
	return cidr.Subnet(subnetCIDR, newBits, num)
}

// logAssignedPodIPPool logs assigned POD IPs.
func (i *IPAM) logAssignedPodIPPool() {
	i.Log.Debugf("Current pool of assigned pod IP addresses: %v", i.assignedPodIPs)
}

// computeNodeIPAddress computes IP address of node based on the given node ID.
func (i *IPAM) computeNodeIPAddress(nodeID uint32) (net.IP, error) {
	if i.nodeInterconnectSubnet == nil {
		return nil, errors.New("nodeInterconnectCIDR is undefined")
	}

	addrLen := addrLenFromNet(i.nodeInterconnectSubnet)

	// trimming nodeID if its place in IP address is narrower than actual uint8 size
	subnetPrefixLen, _ := i.nodeInterconnectSubnet.Mask.Size()
	nodePartBitSize := addrLen - subnetPrefixLen
	nodeIPPart, err := convertToNodeIPPart(nodeID, uint8(nodePartBitSize))
	if err != nil {
		return nil, err
	}
	// nodeIPPart equal to 0 is not valid for IP address
	if nodeIPPart == 0 {
		return nil, fmt.Errorf("no free address for nodeID %v", nodeID)
	}

	computedIP, err := cidr.Host(i.nodeInterconnectSubnet, int(nodeIPPart))
	if err != nil {
		return nil, err
	}

	// skip excluded IPs (gateway or other invalid address)
	for _, ex := range i.excludedIPsfromNodeSubnet {
		if bytes.Compare(ex, computedIP) <= 0 {
			computedIP = cidr.Inc(computedIP)
		}
	}

	return computedIP, nil
}

// computeVxlanIPAddress computes IP address of the VXLAN interface based on the given node ID.
func (i *IPAM) computeVxlanIPAddress(nodeID uint32) (net.IP, error) {
	addrLen := addrLenFromNet(i.vxlanSubnet)

	subnetPrefixLen, _ := i.vxlanSubnet.Mask.Size()
	nodePartBitSize := addrLen - subnetPrefixLen
	nodeIPPart, err := convertToNodeIPPart(nodeID, uint8(nodePartBitSize))
	if err != nil {
		return nil, err
	}
	// nodeIPpart equal to 0 is not valid for IP address
	if nodeIPPart == 0 {
		return nil, fmt.Errorf("no free address for nodeID %v", nodeID)
	}

	// combining it to get result IP address
	computedIP, err := cidr.Host(i.vxlanSubnet, int(nodeIPPart))
	if err != nil {
		return nil, err
	}

	return computedIP, nil
}

// getPodIPInfo returns local/remote pod IP information
func (i *IPAM) getPodIPInfo(podID podmodel.ID) (*podIPInfo, bool) {
	allocation, local := i.podToIP[podID]
	if local {
		return allocation, true
	}

	allocation, remote := i.remotePodToIP[podID]
	if remote {
		return allocation, true
	}

	return nil, false
}

func isIPv6Net(network *net.IPNet) bool {
	return strings.Contains(network.String(), ":")
}

func addrLenFromNet(network *net.IPNet) int {
	addrLen := net.IPv4len * 8
	if isIPv6Net(network) {
		addrLen = net.IPv6len * 8
	}
	return addrLen
}

// customIfID returns custom interface identifier string
func customIfID(ifName, network string) string {
	if network == "" {
		return ifName
	}
	return ifName + "/" + network
}

// hashString creates 128-bit ID from string
func hashString(s string) net.IP {
	h := sha256.New()
	h.Write([]byte(s))
	return h.Sum(nil)[:16]
}<|MERGE_RESOLUTION|>--- conflicted
+++ resolved
@@ -513,25 +513,6 @@
 				}
 			} else if newPod != nil { // update pod event
 				updatedPodID := podmodel.ID{Name: newPod.Name, Namespace: newPod.Namespace}
-<<<<<<< HEAD
-				if newIPAddress := net.ParseIP(newPod.IpAddress); newIPAddress != nil &&
-					!podNw.podSubnetThisNode.Contains(newIPAddress) { // remote pod
-					if pod, exists := i.remotePodToIP[updatedPodID]; exists {
-						pod.mainIP = newIPAddress
-					} else {
-						i.remotePodToIP[updatedPodID] = &podIPInfo{
-							mainIP:      newIPAddress,
-							customIfIPs: map[string]net.IP{},
-						}
-					}
-				} else { // local pod
-					if pod, exists := i.podToIP[updatedPodID]; exists {
-						pod.mainIP = newIPAddress
-					} else {
-						i.podToIP[updatedPodID] = &podIPInfo{
-							mainIP:      newIPAddress,
-							customIfIPs: map[string]net.IP{},
-=======
 				// ignore changes with no IP Address
 				if newIPAddress := net.ParseIP(newPod.IpAddress); newIPAddress != nil {
 					if !podNw.podSubnetThisNode.Contains(newIPAddress) { // remote pod
@@ -551,7 +532,6 @@
 								mainIP:      newIPAddress,
 								customIfIPs: map[string]net.IP{},
 							}
->>>>>>> ce305ddf
 						}
 					}
 				}
