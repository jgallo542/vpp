--- conflicted
+++ resolved
@@ -101,12 +101,10 @@
 	// default node to node communication
 	defaultNodeToNodeTransport = VXLANTransport
 
-<<<<<<< HEAD
 	defaultUseSRv6ForServiceFunctionChaining = false
-=======
+
 	// default usage of DX6 instead of DT6 for SRv6 node-to-node transport (only pod-to-pod communication in full IPv6 environment)
 	defaultUseDX6ForSrv6NodetoNodeTransport = false
->>>>>>> 3500fec0
 
 	// default VRF IDs
 	defaultMainVrfID = 0
@@ -300,17 +298,11 @@
 			IPNeighborStaleThreshold: defaultIPNeighborStaleThreshold,
 		},
 		RoutingConfig: config.RoutingConfig{
-<<<<<<< HEAD
 			MainVRFID:                         defaultMainVrfID,
 			PodVRFID:                          defaultPodVrfID,
 			NodeToNodeTransport:               defaultNodeToNodeTransport,
 			UseSRv6ForServiceFunctionChaining: defaultUseSRv6ForServiceFunctionChaining,
-=======
-			MainVRFID:                        defaultMainVrfID,
-			PodVRFID:                         defaultPodVrfID,
-			NodeToNodeTransport:              defaultNodeToNodeTransport,
-			UseDX6ForSrv6NodetoNodeTransport: defaultUseDX6ForSrv6NodetoNodeTransport,
->>>>>>> 3500fec0
+			UseDX6ForSrv6NodetoNodeTransport:  defaultUseDX6ForSrv6NodetoNodeTransport,
 		},
 		IPAMConfig: config.IPAMConfig{
 			ServiceCIDR:                   defaultServiceCIDR,
