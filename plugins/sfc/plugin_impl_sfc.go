// Copyright (c) 2019 Cisco and/or its affiliates.
//
// Licensed under the Apache License, Version 2.0 (the "License");
// you may not use this file except in compliance with the License.
// You may obtain a copy of the License at:
//
//     http://www.apache.org/licenses/LICENSE-2.0
//
// Unless required by applicable law or agreed to in writing, software
// distributed under the License is distributed on an "AS IS" BASIS,
// WITHOUT WARRANTIES OR CONDITIONS OF ANY KIND, either express or implied.
// See the License for the specific language governing permissions and
// limitations under the License.

package sfc

import (
	"strings"

	"github.com/contiv/vpp/plugins/sfc/renderer/srv6"

	"github.com/contiv/vpp/plugins/statscollector"
	"github.com/ligato/cn-infra/infra"
	"github.com/ligato/cn-infra/servicelabel"
	"github.com/ligato/vpp-agent/plugins/govppmux"

	"github.com/contiv/vpp/plugins/contivconf"
	controller "github.com/contiv/vpp/plugins/controller/api"
	extifmodel "github.com/contiv/vpp/plugins/crd/handler/externalinterface/model"
	sfcmodel "github.com/contiv/vpp/plugins/crd/handler/servicefunctionchain/model"
	"github.com/contiv/vpp/plugins/ipam"
	"github.com/contiv/vpp/plugins/ipnet"
	podmodel "github.com/contiv/vpp/plugins/ksr/model/pod"
	"github.com/contiv/vpp/plugins/nodesync"
	"github.com/contiv/vpp/plugins/podmanager"
	"github.com/contiv/vpp/plugins/sfc/config"
	"github.com/contiv/vpp/plugins/sfc/processor"
	"github.com/contiv/vpp/plugins/sfc/renderer/l2xconn"
)

// Plugin watches configuration of K8s resources (as reflected by KSR+CRD into ETCD)
// for changes in SFCs and pods and updates the chaining configuration in the VPP accordingly.
type Plugin struct {
	Deps

	config *config.Config

	// ongoing transaction
	resyncTxn controller.ResyncOperations
	updateTxn controller.UpdateOperations
	changes   []string

	// layers of the SFC plugin
	processor       *processor.SFCProcessor
	l2xconnRenderer *l2xconn.Renderer
	srv6Renderer    *srv6.Renderer
}

// Deps defines dependencies of the SFC plugin.
type Deps struct {
	infra.PluginDeps
	ServiceLabel    servicelabel.ReaderAPI
	ContivConf      contivconf.API
	IPAM            ipam.API
	IPNet           ipnet.API
	NodeSync        nodesync.API
	PodManager      podmanager.API
	GoVPP           govppmux.API
	Stats           statscollector.API
	ConfigRetriever controller.ConfigRetriever
}

func (p *Plugin) useL2xconnRenderer() {
	p.l2xconnRenderer = &l2xconn.Renderer{
		Deps: l2xconn.Deps{
			Log:        p.Log.NewLogger("-sfcL2xconnRenderer"),
			Config:     p.config,
			ContivConf: p.ContivConf,
			IPAM:       p.IPAM,
			IPNet:      p.IPNet,
			UpdateTxnFactory: func(change string) controller.UpdateOperations {
				p.changes = append(p.changes, change)
				return p.updateTxn
			},
			ResyncTxnFactory: func() controller.ResyncOperations {
				return p.resyncTxn
			},
			Stats: p.Stats,
		},
	}
	// init & register the renderer
	p.l2xconnRenderer.Init()
	p.processor.RegisterRenderer(p.l2xconnRenderer)
}

func (p *Plugin) useSRv6Renderer() {
	p.srv6Renderer = &srv6.Renderer{
		Deps: srv6.Deps{
			Log:        p.Log.NewLogger("-sfcSRv6Renderer"),
			Config:     p.config,
			ContivConf: p.ContivConf,
			IPAM:       p.IPAM,
			IPNet:      p.IPNet,
			UpdateTxnFactory: func(change string) controller.UpdateOperations {
				p.changes = append(p.changes, change)
				return p.updateTxn
			},
			ResyncTxnFactory: func() controller.ResyncOperations {
				return p.resyncTxn
			},
			Stats: p.Stats,
		},
	}
	// init & register the renderer
	p.srv6Renderer.Init()
	p.processor.RegisterRenderer(p.srv6Renderer)
}

// Init initializes the SFC plugin and starts watching ETCD for K8s configuration.
func (p *Plugin) Init() error {
	var err error

	// load configuration
	p.config = config.DefaultConfig()
	_, err = p.Cfg.LoadValue(p.config)
	if err != nil {
		return err
	}
	p.Log.Infof("SFC plugin configuration: %+v", *p.config)

	p.processor = &processor.SFCProcessor{
		Deps: processor.Deps{
			Log:          p.Log.NewLogger("-sfcProcessor"),
			ServiceLabel: p.ServiceLabel,
			ContivConf:   p.ContivConf,
			IPAM:         p.IPAM,
			IPNet:        p.IPNet,
			NodeSync:     p.NodeSync,
			PodManager:   p.PodManager,
		},
	}
	err = p.processor.Init()
	if err != nil {
		return err
	}

<<<<<<< HEAD
	if p.ContivConf.GetRoutingConfig().UseSRv6ForServiceFunctionChaining {
		p.useSRv6Renderer()
	} else {
		p.useL2xconnRenderer()
=======
	// TODO: in case of multiple renederers, use the renderer based on the config
	p.l2xconnRenderer = &l2xconn.Renderer{
		Deps: l2xconn.Deps{
			Log:        p.Log.NewLogger("-sfcL2xconnRenderer"),
			Config:     p.config,
			ContivConf: p.ContivConf,
			IPAM:       p.IPAM,
			IPNet:      p.IPNet,
			NodeSync:   p.NodeSync,
			UpdateTxnFactory: func(change string) controller.UpdateOperations {
				p.changes = append(p.changes, change)
				return p.updateTxn
			},
			ResyncTxnFactory: func() controller.ResyncOperations {
				return p.resyncTxn
			},
			Stats: p.Stats,
		},
>>>>>>> 6f976556
	}

	return nil
}

// AfterInit can be used by renderers to perform a second stage of initialization.
func (p *Plugin) AfterInit() error {
	p.processor.AfterInit()

	// renderers that need after init
	p.l2xconnRenderer.AfterInit()

	return nil
}

// HandlesEvent selects:
//  - any resync event
//  - KubeStateChange for SFCs and pods
//  - pod custom interfaces update
//  - external interfaces update
func (p *Plugin) HandlesEvent(event controller.Event) bool {
	if event.Method() != controller.Update {
		return true
	}
	if ksChange, isKSChange := event.(*controller.KubeStateChange); isKSChange {
		switch ksChange.Resource {
		case sfcmodel.Keyword:
			return true
		case podmodel.PodKeyword:
			return true
		case extifmodel.Keyword:
			return true
		default:
			// unhandled Kubernetes state change
			return false
		}
	}
	if _, isPodCustomIfUpdate := event.(*ipnet.PodCustomIfUpdate); isPodCustomIfUpdate {
		return true
	}
	// unhandled event
	return false
}

// Resync is called by Controller to handle event that requires full re-synchronization.
// For startup resync, resyncCount is 1. Higher counter values identify run-time resync.
func (p *Plugin) Resync(event controller.Event, kubeStateData controller.KubeStateData,
	resyncCount int, txn controller.ResyncOperations) error {

	p.resyncTxn = txn
	p.updateTxn = nil
	return p.processor.Resync(kubeStateData)
}

// Update is called for:
//  - KubeStateChange for or SFCs and pods
//  - pod custom interfaces update
func (p *Plugin) Update(event controller.Event, txn controller.UpdateOperations) (changeDescription string, err error) {
	p.resyncTxn = nil
	p.updateTxn = txn
	p.changes = []string{}
	err = p.processor.Update(event)
	changeDescription = strings.Join(p.changes, ", ")
	return changeDescription, err
}

// Revert is NOOP.
func (p *Plugin) Revert(event controller.Event) error {
	return nil
}

// Close is NOOP.
func (p *Plugin) Close() error {
	return nil
}<|MERGE_RESOLUTION|>--- conflicted
+++ resolved
@@ -18,7 +18,6 @@
 	"strings"
 
 	"github.com/contiv/vpp/plugins/sfc/renderer/srv6"
-
 	"github.com/contiv/vpp/plugins/statscollector"
 	"github.com/ligato/cn-infra/infra"
 	"github.com/ligato/cn-infra/servicelabel"
@@ -78,6 +77,7 @@
 			ContivConf: p.ContivConf,
 			IPAM:       p.IPAM,
 			IPNet:      p.IPNet,
+			NodeSync:   p.NodeSync,
 			UpdateTxnFactory: func(change string) controller.UpdateOperations {
 				p.changes = append(p.changes, change)
 				return p.updateTxn
@@ -144,31 +144,10 @@
 		return err
 	}
 
-<<<<<<< HEAD
 	if p.ContivConf.GetRoutingConfig().UseSRv6ForServiceFunctionChaining {
 		p.useSRv6Renderer()
 	} else {
 		p.useL2xconnRenderer()
-=======
-	// TODO: in case of multiple renederers, use the renderer based on the config
-	p.l2xconnRenderer = &l2xconn.Renderer{
-		Deps: l2xconn.Deps{
-			Log:        p.Log.NewLogger("-sfcL2xconnRenderer"),
-			Config:     p.config,
-			ContivConf: p.ContivConf,
-			IPAM:       p.IPAM,
-			IPNet:      p.IPNet,
-			NodeSync:   p.NodeSync,
-			UpdateTxnFactory: func(change string) controller.UpdateOperations {
-				p.changes = append(p.changes, change)
-				return p.updateTxn
-			},
-			ResyncTxnFactory: func() controller.ResyncOperations {
-				return p.resyncTxn
-			},
-			Stats: p.Stats,
-		},
->>>>>>> 6f976556
 	}
 
 	return nil
