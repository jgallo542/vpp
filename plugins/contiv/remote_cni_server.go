--- conflicted
+++ resolved
@@ -116,13 +116,11 @@
 	// nodeIPsubsribers is a slice of channels that are notified when nodeIP is changed
 	nodeIPsubscribers []chan string
 
-<<<<<<< HEAD
 	// global config
 	config *Config
-=======
+
 	// podPreRemovalHooks is a slice of callbacks called before a pod removal
 	podPreRemovalHooks []PodActionHook
->>>>>>> 62ab1437
 
 	// node specific configuration
 	nodeConfig *OneNodeConfig
