--- conflicted
+++ resolved
@@ -85,13 +85,10 @@
 
 	// version of the TAP interface to use (if useTAPInterfaces==true)
 	tapVersion uint8
-<<<<<<< HEAD
-=======
 
 	// Rx/Tx ring size for TAPv2
 	tapV2RxRingSize uint16
 	tapV2TxRingSize uint16
->>>>>>> b95ad73c
 }
 
 const (
@@ -128,11 +125,8 @@
 		tcpChecksumOffloadDisabled: config.TCPChecksumOffloadDisabled,
 		useTAPInterfaces:           config.UseTAPInterfaces,
 		tapVersion:                 config.TAPInterfaceVersion,
-<<<<<<< HEAD
-=======
 		tapV2RxRingSize:            config.TAPv2RxRingSize,
 		tapV2TxRingSize:            config.TAPv2TxRingSize,
->>>>>>> b95ad73c
 		disableTCPstack:            config.TCPstackDisabled,
 	}
 	server.vswitchCond = sync.NewCond(&server.Mutex)
@@ -462,60 +456,33 @@
 		}
 		nsMgmtCtx := linuxcalls.NewNamespaceMgmtCtx()
 
-<<<<<<< HEAD
-		if s.tapVersion != 2 {
-			// Move TAP into the namespace of the container.
-			err = linuxcalls.SetInterfaceNamespace(nsMgmtCtx, tapTmpHostIfName,
-				containerNs, s.Logger, nil)
-			/* TODO: investigate the (non-fatal) error thrown here.
-			if err != nil {
-				s.Logger.Error(err)
-				return s.generateErrorResponse(err)
-			}
-			*/
-		}
-
-		// Switch to the namespace of the container.
-		revertNs, err := linuxcalls.ToGenericNs(containerNs).SwitchNamespace(nsMgmtCtx, s.Logger)
-=======
 		//if s.tapVersion != 2 {
 		// Move TAP into the namespace of the container.
 		err = linuxcalls.SetInterfaceNamespace(nsMgmtCtx, tapTmpHostIfName,
 			containerNs, s.Logger, nil)
 		/* TODO: investigate the (non-fatal) error thrown here.
->>>>>>> b95ad73c
-		if err != nil {
-			s.Logger.Error(err)
-			return s.generateErrorResponse(err)
-		}
-<<<<<<< HEAD
+		if err != nil {
+			s.Logger.Error(err)
+			return s.generateErrorResponse(err)
+		}
+		*/
+		//}
+
+		// Switch to the namespace of the container.
+		revertNs, err := linuxcalls.ToGenericNs(containerNs).SwitchNamespace(nsMgmtCtx, s.Logger)
+		if err != nil {
+			s.Logger.Error(err)
+			return s.generateErrorResponse(err)
+		}
 
 		// Rename the interface from the temporary host-wide unique name to eth0.
 		err = linuxcalls.RenameInterface(tapTmpHostIfName, tapHostIfName, nil)
-=======
-		*/
-		//}
-
-		// Switch to the namespace of the container.
-		revertNs, err := linuxcalls.ToGenericNs(containerNs).SwitchNamespace(nsMgmtCtx, s.Logger)
->>>>>>> b95ad73c
 		if err != nil {
 			revertNs()
 			s.Logger.Error(err)
 			return s.generateErrorResponse(err)
 		}
 
-<<<<<<< HEAD
-=======
-		// Rename the interface from the temporary host-wide unique name to eth0.
-		err = linuxcalls.RenameInterface(tapTmpHostIfName, tapHostIfName, nil)
-		if err != nil {
-			revertNs()
-			s.Logger.Error(err)
-			return s.generateErrorResponse(err)
-		}
-
->>>>>>> b95ad73c
 		// Set TAP interface MAC address to make it compatible with STN.
 		err = linuxcalls.SetInterfaceMac(tapHostIfName, s.macAddrForContainer(), nil)
 		if err != nil {
@@ -725,8 +692,6 @@
 		return s.generateErrorResponse(err)
 	}
 
-<<<<<<< HEAD
-=======
 	// Check if the TAP interface was removed in the host stack as well.
 	if s.useTAPInterfaces {
 		tapHostIfName := s.tapHostNameFromRequest(request)
@@ -752,7 +717,6 @@
 		revertNs()
 	}
 
->>>>>>> b95ad73c
 	if s.useTAPInterfaces {
 		err = s.persistChanges(
 			[]string{vpp_intf.InterfaceKey(tap)},
