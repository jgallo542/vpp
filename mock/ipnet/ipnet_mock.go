// Copyright (c) 2018 Cisco and/or its affiliates.
//
// Licensed under the Apache License, Version 2.0 (the "License");
// you may not use this file except in compliance with the License.
// You may obtain a copy of the License at:
//
//     http://www.apache.org/licenses/LICENSE-2.0
//
// Unless required by applicable law or agreed to in writing, software
// distributed under the License is distributed on an "AS IS" BASIS,
// WITHOUT WARRANTIES OR CONDITIONS OF ANY KIND, either express or implied.
// See the License for the specific language governing permissions and
// limitations under the License.

package ipnet

import (
	"fmt"
	"net"
	"sync"

	podmodel "github.com/contiv/vpp/plugins/ksr/model/pod"
)

const (
	// prefix for logical name of the Linux loopback interface in a pod
	podLinuxLoopLogicalNamePrefix = "linux-loop"
)

// MockIPNet is a mock for the ipnet Plugin.
type MockIPNet struct {
	sync.Mutex

	podIf            map[podmodel.ID]string
	hostIPs          []net.IP
	nodeIP           *net.IPNet
	hostInterconnect string
	vxlanBVIIfName   string
}

// NewMockIPNet is a constructor for MockIPNet.
func NewMockIPNet() *MockIPNet {
	return &MockIPNet{podIf: make(map[podmodel.ID]string)}
}

// SetPodIfName allows to create a fake association between a pod and an interface.
func (mn *MockIPNet) SetPodIfName(pod podmodel.ID, ifName string) {
	mn.podIf[pod] = ifName
}

// SetNodeIP allows to set what tests will assume the node IP is.
func (mn *MockIPNet) SetNodeIP(nodeIP *net.IPNet) {
	mn.Lock()
	defer mn.Unlock()

	mn.nodeIP = nodeIP
}

// SetHostInterconnectIfName allows to set what tests will assume the name of the host-interconnect
// interface is.
func (mn *MockIPNet) SetHostInterconnectIfName(ifName string) {
	mn.hostInterconnect = ifName
}

// SetVxlanBVIIfName allows to set what tests will assume the name of the VXLAN BVI interface is.
func (mn *MockIPNet) SetVxlanBVIIfName(ifName string) {
	mn.vxlanBVIIfName = ifName
}

// SetHostIPs sets IP addresses of this node present in the host network namespace (Linux).
func (mn *MockIPNet) SetHostIPs(ips []net.IP) {
	mn.hostIPs = ips
}

// GetPodIfNames returns pod's interface name as set previously using SetPodIfName.
func (mn *MockIPNet) GetPodIfNames(podNamespace string, podName string) (vppIfName, linuxIfName,
	loopIfName string, exists bool) {
	vppIfName, exists = mn.podIf[podmodel.ID{Name: podName, Namespace: podNamespace}]
	return vppIfName, "", mn.GetPodLoopIfName(podNamespace, podName), exists
}

// GetPodCustomIfNames looks up logical interface name that corresponds to the custom interface
// with specified name and type associated with the given local pod name + namespace.
<<<<<<< HEAD
func (mn *MockIPNet) GetPodCustomIfNames(podNamespace, podName, customIfName string) (ifName string,
	linuxIfName string, exists bool) {
	return "", linuxIfName, false
=======
func (mn *MockIPNet) GetPodCustomIfNames(podNamespace, podName, customIfName string) (ifName string, linuxIfName string, exists bool) {
	//return "", linuxIfName, false
	return customIfName, customIfName, true
>>>>>>> 09fa84fb
}

// GetExternalIfName returns logical name that corresponds to the specified external interface name and VLAN ID.
func (mn *MockIPNet) GetExternalIfName(extIfName string, vlan uint32) (ifName string) {
	if vlan == 0 {
		return extIfName
	}
	return fmt.Sprintf("%s.%d", extIfName, vlan)
}

func (mn *MockIPNet) GetPodLoopIfName(podNamespace string, podName string) string {
	return podLinuxLoopLogicalNamePrefix + "-" + podName + "-" + podNamespace
}

// GetPodByIf looks up podName and podNamespace that is associated with logical interface name.
func (mn *MockIPNet) GetPodByIf(ifname string) (podNamespace string, podName string, exists bool) {
	for podID, name := range mn.podIf {
		if name == ifname {
			return podID.Namespace, podID.Name, true
		}
	}
	return "", "", false
}

// GetNodeIP returns the IP+network address of this node.
func (mn *MockIPNet) GetNodeIP() (net.IP, *net.IPNet) {
	mn.Lock()
	defer mn.Unlock()

	if mn.nodeIP == nil {
		return net.IP{}, nil
	}

	return mn.nodeIP.IP, &net.IPNet{
		IP:   mn.nodeIP.IP.Mask(mn.nodeIP.Mask),
		Mask: mn.nodeIP.Mask,
	}
}

// GetHostInterconnectIfName returns the name of the TAP/AF_PACKET interface
// interconnecting VPP with the host stack.
func (mn *MockIPNet) GetHostInterconnectIfName() string {
	return mn.hostInterconnect
}

// GetVxlanBVIIfName returns the name of an BVI interface facing towards VXLAN tunnels to other hosts.
// Returns an empty string if VXLAN is not used (in L2 interconnect mode).
func (mn *MockIPNet) GetVxlanBVIIfName() string {
	return mn.vxlanBVIIfName
}

// GetHostIPs returns all IP addresses of this node present in the host network namespace (Linux).
func (mn *MockIPNet) GetHostIPs() []net.IP {
	return mn.hostIPs
}<|MERGE_RESOLUTION|>--- conflicted
+++ resolved
@@ -81,15 +81,10 @@
 
 // GetPodCustomIfNames looks up logical interface name that corresponds to the custom interface
 // with specified name and type associated with the given local pod name + namespace.
-<<<<<<< HEAD
 func (mn *MockIPNet) GetPodCustomIfNames(podNamespace, podName, customIfName string) (ifName string,
 	linuxIfName string, exists bool) {
-	return "", linuxIfName, false
-=======
-func (mn *MockIPNet) GetPodCustomIfNames(podNamespace, podName, customIfName string) (ifName string, linuxIfName string, exists bool) {
 	//return "", linuxIfName, false
 	return customIfName, customIfName, true
->>>>>>> 09fa84fb
 }
 
 // GetExternalIfName returns logical name that corresponds to the specified external interface name and VLAN ID.
