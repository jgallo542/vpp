// Copyright (c) 2018 Cisco and/or its affiliates.
//
// Licensed under the Apache License, Version 2.0 (the "License");
// you may not use this file except in compliance with the License.
// You may obtain a copy of the License at:
//
//     http://www.apache.org/licenses/LICENSE-2.0
//
// Unless required by applicable law or agreed to in writing, software
// distributed under the License is distributed on an "AS IS" BASIS,
// WITHOUT WARRANTIES OR CONDITIONS OF ANY KIND, either express or implied.
// See the License for the specific language governing permissions and
// limitations under the License.

package descriptor

import (
	"github.com/gogo/protobuf/proto"
	"github.com/ligato/cn-infra/logging"
	"github.com/pkg/errors"

	netalloc_api "github.com/ligato/vpp-agent/api/models/netalloc"
	interfaces "github.com/ligato/vpp-agent/api/models/vpp/interfaces"
	kvs "github.com/ligato/vpp-agent/plugins/kvscheduler/api"
	"github.com/ligato/vpp-agent/plugins/netalloc"
	"github.com/ligato/vpp-agent/plugins/vpp/ifplugin/ifaceidx"
	"github.com/ligato/vpp-agent/plugins/vpp/ifplugin/vppcalls"
)

const (
	// InterfaceAddressDescriptorName is the name of the descriptor for assigning
	// IP addresses to VPP interfaces.
	InterfaceAddressDescriptorName = "vpp-interface-address"

	// dependency labels
	interfaceInVrfDep = "interface-assigned-to-vrf-table"
)

// InterfaceAddressDescriptor (un)assigns (static) IP address to/from VPP interface.
type InterfaceAddressDescriptor struct {
	log       logging.Logger
	ifHandler vppcalls.InterfaceVppAPI
	ifIndex   ifaceidx.IfaceMetadataIndex
	addrAlloc netalloc.AddressAllocator
}

// NewInterfaceAddressDescriptor creates a new instance of InterfaceAddressDescriptor.
func NewInterfaceAddressDescriptor(ifHandler vppcalls.InterfaceVppAPI, addrAlloc netalloc.AddressAllocator,
	ifIndex ifaceidx.IfaceMetadataIndex, log logging.PluginLogger) *kvs.KVDescriptor {

	descrCtx := &InterfaceAddressDescriptor{
		ifHandler: ifHandler,
		ifIndex:   ifIndex,
		addrAlloc: addrAlloc,
		log:       log.NewLogger("interface-address-descriptor"),
	}
	return &kvs.KVDescriptor{
		Name:         InterfaceAddressDescriptorName,
		KeySelector:  descrCtx.IsInterfaceAddressKey,
		Validate:     descrCtx.Validate,
		Create:       descrCtx.Create,
		Delete:       descrCtx.Delete,
		Dependencies: descrCtx.Dependencies,
	}
}

// IsInterfaceVrfKey returns true if the key represents assignment of an IP address
// to a VPP interface (that needs to be applied). KVs representing addresses
// already allocated from netalloc plugin or obtained from a DHCP server are
// excluded.
func (d *InterfaceAddressDescriptor) IsInterfaceAddressKey(key string) bool {
<<<<<<< HEAD
	_, _, _, fromDHCP, _, isAddrKey := interfaces.ParseInterfaceAddressKey(key)
	return isAddrKey && !fromDHCP
=======
	_, _, source, _, isAddrKey := interfaces.ParseInterfaceAddressKey(key)
	return isAddrKey &&
		(source == netalloc_api.IPAddressSource_STATIC || source == netalloc_api.IPAddressSource_ALLOC_REF)
>>>>>>> a9593d5f
}

// Validate validates IP address to be assigned to an interface.
func (d *InterfaceAddressDescriptor) Validate(key string, emptyVal proto.Message) (err error) {
<<<<<<< HEAD
	_, _, _, _, invalidIP, _ := interfaces.ParseInterfaceAddressKey(key)
	if invalidIP {
		return errors.New("invalid IP address")
=======
	iface, addr, _, invalidKey, _ := interfaces.ParseInterfaceAddressKey(key)
	if invalidKey {
		return errors.New("invalid key")
>>>>>>> a9593d5f
	}

	return d.addrAlloc.ValidateIPAddress(addr, iface, "ip_addresses", netalloc.GwRefUnexpected)
}

// Create assigns IP address to an interface.
func (d *InterfaceAddressDescriptor) Create(key string, emptyVal proto.Message) (metadata kvs.Metadata, err error) {
<<<<<<< HEAD
	iface, ipAddr, ipAddrNet, _, _, _ := interfaces.ParseInterfaceAddressKey(key)
	ipAddrNet.IP = ipAddr
=======
	iface, addr, _, _, _ := interfaces.ParseInterfaceAddressKey(key)
>>>>>>> a9593d5f

	ifMeta, found := d.ifIndex.LookupByName(iface)
	if !found {
		err = errors.Errorf("failed to find interface %s", iface)
		d.log.Error(err)
		return nil, err
	}

	ipAddr, err := d.addrAlloc.GetOrParseIPAddress(addr, iface, netalloc_api.IPAddressForm_ADDR_WITH_MASK)
	if err != nil {
		d.log.Error(err)
		return nil, err
	}

	err = d.ifHandler.AddInterfaceIP(ifMeta.SwIfIndex, ipAddr)
	return nil, err
}

// Delete unassigns IP address from an interface.
func (d *InterfaceAddressDescriptor) Delete(key string, emptyVal proto.Message, metadata kvs.Metadata) (err error) {
<<<<<<< HEAD
	iface, ipAddr, ipAddrNet, _, _, _ := interfaces.ParseInterfaceAddressKey(key)
	ipAddrNet.IP = ipAddr

	if ipAddr.IsLinkLocalUnicast() {
		return nil
	}
=======
	iface, addr, _, _, _ := interfaces.ParseInterfaceAddressKey(key)
>>>>>>> a9593d5f

	ifMeta, found := d.ifIndex.LookupByName(iface)
	if !found {
		err = errors.Errorf("failed to find interface %s", iface)
		d.log.Error(err)
		return err
	}

	ipAddr, err := d.addrAlloc.GetOrParseIPAddress(addr, iface, netalloc_api.IPAddressForm_ADDR_WITH_MASK)
	if err != nil {
		d.log.Error(err)
		return err
	}

	if ipAddr.IP.IsLinkLocalUnicast() {
		return nil
	}

	err = d.ifHandler.DelInterfaceIP(ifMeta.SwIfIndex, ipAddr)
	return err
}

// Dependencies lists assignment of the interface into the VRF table and potential
// allocation of the IP address as dependencies.
func (d *InterfaceAddressDescriptor) Dependencies(key string, emptyVal proto.Message) []kvs.Dependency {
<<<<<<< HEAD
	iface, _, _, _, _, _ := interfaces.ParseInterfaceAddressKey(key)
	return []kvs.Dependency{{
=======
	iface, addr, _, _, _ := interfaces.ParseInterfaceAddressKey(key)
	deps := []kvs.Dependency{{
>>>>>>> a9593d5f
		Label: interfaceInVrfDep,
		AnyOf: kvs.AnyOfDependency{
			KeyPrefixes: []string{interfaces.InterfaceVrfKeyPrefix(iface)},
		},
	}}

	allocDep, hasAllocDep := d.addrAlloc.GetAddressAllocDep(addr, iface, "")
	if hasAllocDep {
		deps = append(deps, allocDep)
	}

	return deps
}<|MERGE_RESOLUTION|>--- conflicted
+++ resolved
@@ -69,27 +69,16 @@
 // already allocated from netalloc plugin or obtained from a DHCP server are
 // excluded.
 func (d *InterfaceAddressDescriptor) IsInterfaceAddressKey(key string) bool {
-<<<<<<< HEAD
-	_, _, _, fromDHCP, _, isAddrKey := interfaces.ParseInterfaceAddressKey(key)
-	return isAddrKey && !fromDHCP
-=======
 	_, _, source, _, isAddrKey := interfaces.ParseInterfaceAddressKey(key)
 	return isAddrKey &&
 		(source == netalloc_api.IPAddressSource_STATIC || source == netalloc_api.IPAddressSource_ALLOC_REF)
->>>>>>> a9593d5f
 }
 
 // Validate validates IP address to be assigned to an interface.
 func (d *InterfaceAddressDescriptor) Validate(key string, emptyVal proto.Message) (err error) {
-<<<<<<< HEAD
-	_, _, _, _, invalidIP, _ := interfaces.ParseInterfaceAddressKey(key)
-	if invalidIP {
-		return errors.New("invalid IP address")
-=======
 	iface, addr, _, invalidKey, _ := interfaces.ParseInterfaceAddressKey(key)
 	if invalidKey {
 		return errors.New("invalid key")
->>>>>>> a9593d5f
 	}
 
 	return d.addrAlloc.ValidateIPAddress(addr, iface, "ip_addresses", netalloc.GwRefUnexpected)
@@ -97,12 +86,7 @@
 
 // Create assigns IP address to an interface.
 func (d *InterfaceAddressDescriptor) Create(key string, emptyVal proto.Message) (metadata kvs.Metadata, err error) {
-<<<<<<< HEAD
-	iface, ipAddr, ipAddrNet, _, _, _ := interfaces.ParseInterfaceAddressKey(key)
-	ipAddrNet.IP = ipAddr
-=======
 	iface, addr, _, _, _ := interfaces.ParseInterfaceAddressKey(key)
->>>>>>> a9593d5f
 
 	ifMeta, found := d.ifIndex.LookupByName(iface)
 	if !found {
@@ -123,16 +107,7 @@
 
 // Delete unassigns IP address from an interface.
 func (d *InterfaceAddressDescriptor) Delete(key string, emptyVal proto.Message, metadata kvs.Metadata) (err error) {
-<<<<<<< HEAD
-	iface, ipAddr, ipAddrNet, _, _, _ := interfaces.ParseInterfaceAddressKey(key)
-	ipAddrNet.IP = ipAddr
-
-	if ipAddr.IsLinkLocalUnicast() {
-		return nil
-	}
-=======
 	iface, addr, _, _, _ := interfaces.ParseInterfaceAddressKey(key)
->>>>>>> a9593d5f
 
 	ifMeta, found := d.ifIndex.LookupByName(iface)
 	if !found {
@@ -158,13 +133,8 @@
 // Dependencies lists assignment of the interface into the VRF table and potential
 // allocation of the IP address as dependencies.
 func (d *InterfaceAddressDescriptor) Dependencies(key string, emptyVal proto.Message) []kvs.Dependency {
-<<<<<<< HEAD
-	iface, _, _, _, _, _ := interfaces.ParseInterfaceAddressKey(key)
-	return []kvs.Dependency{{
-=======
 	iface, addr, _, _, _ := interfaces.ParseInterfaceAddressKey(key)
 	deps := []kvs.Dependency{{
->>>>>>> a9593d5f
 		Label: interfaceInVrfDep,
 		AnyOf: kvs.AnyOfDependency{
 			KeyPrefixes: []string{interfaces.InterfaceVrfKeyPrefix(iface)},
