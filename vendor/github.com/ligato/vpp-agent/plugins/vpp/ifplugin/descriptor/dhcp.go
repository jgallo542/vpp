// Copyright (c) 2018 Cisco and/or its affiliates.
//
// Licensed under the Apache License, Version 2.0 (the "License");
// you may not use this file except in compliance with the License.
// You may obtain a copy of the License at:
//
//     http://www.apache.org/licenses/LICENSE-2.0
//
// Unless required by applicable law or agreed to in writing, software
// distributed under the License is distributed on an "AS IS" BASIS,
// WITHOUT WARRANTIES OR CONDITIONS OF ANY KIND, either express or implied.
// See the License for the specific language governing permissions and
// limitations under the License.

package descriptor

import (
	"context"
	"strings"
	"sync"

	"github.com/gogo/protobuf/proto"
	prototypes "github.com/gogo/protobuf/types"
	"github.com/ligato/cn-infra/logging"
	"github.com/pkg/errors"

	"github.com/ligato/vpp-agent/api/models/netalloc"
	interfaces "github.com/ligato/vpp-agent/api/models/vpp/interfaces"
	kvs "github.com/ligato/vpp-agent/plugins/kvscheduler/api"
	"github.com/ligato/vpp-agent/plugins/vpp/ifplugin/ifaceidx"
	"github.com/ligato/vpp-agent/plugins/vpp/ifplugin/vppcalls"
)

const (
	// DHCPDescriptorName is the name of the descriptor configuring DHCP for VPP
	// interfaces.
	DHCPDescriptorName = "vpp-dhcp"
)

// DHCPDescriptor enables/disables DHCP for VPP interfaces and notifies about
// new DHCP leases.
type DHCPDescriptor struct {
	// provided by the plugin
	log         logging.Logger
	ifHandler   vppcalls.InterfaceVppAPI
	kvscheduler kvs.KVScheduler
	ifIndex     ifaceidx.IfaceMetadataIndex

	// DHCP notification watching
	cancel context.CancelFunc
	wg     sync.WaitGroup
}

// NewDHCPDescriptor creates a new instance of DHCPDescriptor.
func NewDHCPDescriptor(kvscheduler kvs.KVScheduler, ifHandler vppcalls.InterfaceVppAPI,
	ifIndex ifaceidx.IfaceMetadataIndex, log logging.PluginLogger) (descr *kvs.KVDescriptor, ctx *DHCPDescriptor) {

	ctx = &DHCPDescriptor{
		kvscheduler: kvscheduler,
		ifHandler:   ifHandler,
		ifIndex:     ifIndex,
		log:         log.NewLogger("dhcp-descriptor"),
	}
	descr = &kvs.KVDescriptor{
		Name:                 DHCPDescriptorName,
		KeySelector:          ctx.IsDHCPRelatedKey,
		KeyLabel:             ctx.InterfaceNameFromKey,
		WithMetadata:         true,              // DHCP leases
		Create:               ctx.Create,        // DHCP client
		Delete:               ctx.Delete,        // DHCP client
		Retrieve:             ctx.Retrieve,      // DHCP leases
		DerivedValues:        ctx.DerivedValues, // IP address from DHCP lease
		RetrieveDependencies: []string{InterfaceDescriptorName},
	}
	return
}

// WatchDHCPNotifications starts watching for DHCP notifications.
func (d *DHCPDescriptor) WatchDHCPNotifications(ctx context.Context) {
	// Create child context
	var childCtx context.Context
	childCtx, d.cancel = context.WithCancel(ctx)

	d.wg.Add(1)
	go d.watchDHCPNotifications(childCtx)
}

// Close stops watching of DHCP notifications.
func (d *DHCPDescriptor) Close() error {
	d.cancel()
	d.wg.Wait()
	return nil
}

// IsDHCPRelatedKey returns true if the key is identifying DHCP client (derived value)
// or DHCP lease (notification).
func (d *DHCPDescriptor) IsDHCPRelatedKey(key string) bool {
	if _, isValid := interfaces.ParseNameFromDHCPClientKey(key); isValid {
		return true
	}
	if _, isValid := interfaces.ParseNameFromDHCPLeaseKey(key); isValid {
		return true
	}
	return false
}

// InterfaceNameFromKey returns interface name from DHCP-related key.
func (d *DHCPDescriptor) InterfaceNameFromKey(key string) string {
	if iface, isValid := interfaces.ParseNameFromDHCPClientKey(key); isValid {
		return iface
	}
	if iface, isValid := interfaces.ParseNameFromDHCPLeaseKey(key); isValid {
		return iface
	}
	return key
}

// Create enables DHCP client.
func (d *DHCPDescriptor) Create(key string, emptyVal proto.Message) (metadata kvs.Metadata, err error) {
	ifName, _ := interfaces.ParseNameFromDHCPClientKey(key)
	ifMeta, found := d.ifIndex.LookupByName(ifName)
	if !found {
		err = errors.Errorf("failed to find DHCP-enabled interface %s", ifName)
		d.log.Error(err)
		return nil, err
	}

	if err := d.ifHandler.SetInterfaceAsDHCPClient(ifMeta.SwIfIndex, ifName); err != nil {
		err = errors.Errorf("failed to enable DHCP client for interface %s", ifName)
		d.log.Error(err)
		return nil, err
	}

	return nil, err
}

// Delete disables DHCP client.
func (d *DHCPDescriptor) Delete(key string, emptyVal proto.Message, metadata kvs.Metadata) error {
	ifName, _ := interfaces.ParseNameFromDHCPClientKey(key)
	ifMeta, found := d.ifIndex.LookupByName(ifName)
	if !found {
		err := errors.Errorf("failed to find DHCP-enabled interface %s", ifName)
		d.log.Error(err)
		return err
	}

	if err := d.ifHandler.UnsetInterfaceAsDHCPClient(ifMeta.SwIfIndex, ifName); err != nil {
		err = errors.Errorf("failed to disable DHCP client for interface %s", ifName)
		d.log.Error(err)
		return err
	}

	// notify about the unconfigured client by removing the lease notification
	return d.kvscheduler.PushSBNotification(kvs.KVWithMetadata{
		Key:      interfaces.DHCPLeaseKey(ifName),
		Value:    nil,
		Metadata: nil,
	})
}

// Retrieve returns all existing DHCP leases.
func (d *DHCPDescriptor) Retrieve(correlate []kvs.KVWithMetadata) (
	leases []kvs.KVWithMetadata, err error,
) {
	// Retrieve VPP configuration.
	dhcpDump, err := d.ifHandler.DumpDhcpClients()
	if err != nil {
		d.log.Error(err)
		return leases, err
	}

	for ifIdx, dhcpData := range dhcpDump {
		ifName, _, found := d.ifIndex.LookupBySwIfIndex(ifIdx)
		if !found {
			d.log.Warnf("failed to find interface sw_if_index=%d with DHCP lease", ifIdx)
			return leases, err
		}
		// Store lease under both value (for visibility & to derive interface IP address)
		// and metadata (for watching).
		lease := &interfaces.DHCPLease{
			InterfaceName:   ifName,
			HostName:        dhcpData.Lease.Hostname,
			HostPhysAddress: dhcpData.Lease.HostMac,
			IsIpv6:          dhcpData.Lease.IsIPv6,
			HostIpAddress:   dhcpData.Lease.HostAddress,
			RouterIpAddress: dhcpData.Lease.RouterAddress,
		}
		leases = append(leases, kvs.KVWithMetadata{
			Key:      interfaces.DHCPLeaseKey(ifName),
			Value:    lease,
			Metadata: lease,
			Origin:   kvs.FromSB,
		})
	}

	return leases, nil
}

// DerivedValues derives empty value for leased IP address.
func (d *DHCPDescriptor) DerivedValues(key string, dhcpData proto.Message) (derValues []kvs.KeyValuePair) {
	if strings.HasPrefix(key, interfaces.DHCPLeaseKeyPrefix) {
		dhcpLease, ok := dhcpData.(*interfaces.DHCPLease)
		if ok && dhcpLease.HostIpAddress != "" {
			return []kvs.KeyValuePair{
				{
<<<<<<< HEAD
					Key:   interfaces.InterfaceAddressKey(dhcpLease.InterfaceName, dhcpLease.HostIpAddress, true),
=======
					Key: interfaces.InterfaceAddressKey(dhcpLease.InterfaceName, dhcpLease.HostIpAddress,
						netalloc.IPAddressSource_FROM_DHCP),
>>>>>>> 6a03a4db
					Value: &prototypes.Empty{},
				},
			}
		}
	}
	return derValues
}

// watchDHCPNotifications watches and processes DHCP notifications.
func (d *DHCPDescriptor) watchDHCPNotifications(ctx context.Context) {
	defer d.wg.Done()
	d.log.Debug("Started watcher on DHCP notifications")

	dhcpChan := make(chan *vppcalls.Lease)
	if err := d.ifHandler.WatchDHCPLeases(dhcpChan); err != nil {
		d.log.Errorf("watching dhcp leases failed: %v", err)
		return
	}

	for {
		select {
		case lease := <-dhcpChan:
			// interface logical name
			ifName, _, found := d.ifIndex.LookupBySwIfIndex(lease.SwIfIndex)
			if !found {
				d.log.Warnf("Interface sw_if_index=%d with DHCP lease was not found in the mapping", lease.SwIfIndex)
				continue
			}

			d.log.Debugf("DHCP assigned %v to interface %q (router address %v)", lease.HostAddress, ifName, lease.RouterAddress)

			// notify about the new lease
			dhcpLease := &interfaces.DHCPLease{
				InterfaceName:   ifName,
				HostName:        lease.Hostname,
				HostPhysAddress: lease.HostMac,
				HostIpAddress:   lease.HostAddress,
				RouterIpAddress: lease.RouterAddress,
			}
			if err := d.kvscheduler.PushSBNotification(kvs.KVWithMetadata{
				Key:      interfaces.DHCPLeaseKey(ifName),
				Value:    dhcpLease,
				Metadata: dhcpLease,
			}); err != nil {
				d.log.Error(err)
			}
		case <-ctx.Done():
			return
		}
	}
}<|MERGE_RESOLUTION|>--- conflicted
+++ resolved
@@ -203,12 +203,8 @@
 		if ok && dhcpLease.HostIpAddress != "" {
 			return []kvs.KeyValuePair{
 				{
-<<<<<<< HEAD
-					Key:   interfaces.InterfaceAddressKey(dhcpLease.InterfaceName, dhcpLease.HostIpAddress, true),
-=======
 					Key: interfaces.InterfaceAddressKey(dhcpLease.InterfaceName, dhcpLease.HostIpAddress,
 						netalloc.IPAddressSource_FROM_DHCP),
->>>>>>> 6a03a4db
 					Value: &prototypes.Empty{},
 				},
 			}
